// SPDX-License-Identifier: GPL-2.0-or-later
/*
 * INET		An implementation of the TCP/IP protocol suite for the LINUX
 *		operating system.  INET is implemented using the  BSD Socket
 *		interface as the means of communication with the user level.
 *
 *		"Ping" sockets
 *
 * Based on ipv4/ping.c code.
 *
 * Authors:	Lorenzo Colitti (IPv6 support)
 *		Vasiliy Kulikov / Openwall (IPv4 implementation, for Linux 2.6),
 *		Pavel Kankovsky (IPv4 implementation, for Linux 2.4.32)
 */

#include <net/addrconf.h>
#include <net/ipv6.h>
#include <net/ip6_route.h>
#include <net/protocol.h>
#include <net/udp.h>
#include <net/transp_v6.h>
#include <linux/proc_fs.h>
#include <net/ping.h>

/* Compatibility glue so we can support IPv6 when it's compiled as a module */
static int dummy_ipv6_recv_error(struct sock *sk, struct msghdr *msg, int len,
				 int *addr_len)
{
	return -EAFNOSUPPORT;
}
static void dummy_ip6_datagram_recv_ctl(struct sock *sk, struct msghdr *msg,
				       struct sk_buff *skb)
{
}
static int dummy_icmpv6_err_convert(u8 type, u8 code, int *err)
{
	return -EAFNOSUPPORT;
}
static void dummy_ipv6_icmp_error(struct sock *sk, struct sk_buff *skb, int err,
				  __be16 port, u32 info, u8 *payload) {}
static int dummy_ipv6_chk_addr(struct net *net, const struct in6_addr *addr,
			       const struct net_device *dev, int strict)
{
	return 0;
}

static int ping_v6_sendmsg(struct sock *sk, struct msghdr *msg, size_t len)
{
	struct inet_sock *inet = inet_sk(sk);
	struct ipv6_pinfo *np = inet6_sk(sk);
	struct icmp6hdr user_icmph;
	int addr_type;
	struct in6_addr *daddr;
	int oif = 0;
	struct flowi6 fl6;
	int err;
	struct dst_entry *dst;
	struct rt6_info *rt;
	struct pingfakehdr pfh;
	struct ipcm6_cookie ipc6;

	err = ping_common_sendmsg(AF_INET6, msg, len, &user_icmph,
				  sizeof(user_icmph));
	if (err)
		return err;

	if (msg->msg_name) {
		DECLARE_SOCKADDR(struct sockaddr_in6 *, u, msg->msg_name);
		if (msg->msg_namelen < sizeof(*u))
			return -EINVAL;
		if (u->sin6_family != AF_INET6) {
			return -EAFNOSUPPORT;
		}
		daddr = &(u->sin6_addr);
		if (__ipv6_addr_needs_scope_id(ipv6_addr_type(daddr)))
			oif = u->sin6_scope_id;
	} else {
		if (sk->sk_state != TCP_ESTABLISHED)
			return -EDESTADDRREQ;
		daddr = &sk->sk_v6_daddr;
	}

	if (!oif)
		oif = sk->sk_bound_dev_if;

	if (!oif)
		oif = np->sticky_pktinfo.ipi6_ifindex;

	if (!oif && ipv6_addr_is_multicast(daddr))
		oif = np->mcast_oif;
	else if (!oif)
		oif = np->ucast_oif;

	addr_type = ipv6_addr_type(daddr);
	if ((__ipv6_addr_needs_scope_id(addr_type) && !oif) ||
	    (addr_type & IPV6_ADDR_MAPPED) ||
	    (oif && sk->sk_bound_dev_if && oif != sk->sk_bound_dev_if))
		return -EINVAL;

	ipcm6_init_sk(&ipc6, np);
	ipc6.sockc.tsflags = sk->sk_tsflags;
	ipc6.sockc.mark = sk->sk_mark;
<<<<<<< HEAD

	if (msg->msg_controllen) {
		struct ipv6_txoptions opt = {};

		opt.tot_len = sizeof(opt);
		ipc6.opt = &opt;

		err = ip6_datagram_send_ctl(sock_net(sk), sk, msg, &fl6, &ipc6);
		if (err < 0)
			return err;

		/* Changes to txoptions and flow info are not implemented, yet.
		 * Drop the options, fl6 is wiped below.
		 */
		ipc6.opt = NULL;
	}
=======
>>>>>>> 88084a3d

	memset(&fl6, 0, sizeof(fl6));
	fl6.flowi6_oif = oif;

	if (msg->msg_controllen) {
		struct ipv6_txoptions opt = {};

		opt.tot_len = sizeof(opt);
		ipc6.opt = &opt;

		err = ip6_datagram_send_ctl(sock_net(sk), sk, msg, &fl6, &ipc6);
		if (err < 0)
			return err;

		/* Changes to txoptions and flow info are not implemented, yet.
		 * Drop the options.
		 */
		ipc6.opt = NULL;
	}

	fl6.flowi6_proto = IPPROTO_ICMPV6;
	fl6.saddr = np->saddr;
	fl6.daddr = *daddr;
<<<<<<< HEAD
	fl6.flowi6_oif = oif;
=======
>>>>>>> 88084a3d
	fl6.flowi6_mark = ipc6.sockc.mark;
	fl6.flowi6_uid = sk->sk_uid;
	fl6.fl6_icmp_type = user_icmph.icmp6_type;
	fl6.fl6_icmp_code = user_icmph.icmp6_code;
	security_sk_classify_flow(sk, flowi6_to_flowi_common(&fl6));

	fl6.flowlabel = ip6_make_flowinfo(ipc6.tclass, fl6.flowlabel);

	dst = ip6_sk_dst_lookup_flow(sk, &fl6, daddr, false);
	if (IS_ERR(dst))
		return PTR_ERR(dst);
	rt = (struct rt6_info *) dst;

	if (!fl6.flowi6_oif && ipv6_addr_is_multicast(&fl6.daddr))
		fl6.flowi6_oif = np->mcast_oif;
	else if (!fl6.flowi6_oif)
		fl6.flowi6_oif = np->ucast_oif;

	pfh.icmph.type = user_icmph.icmp6_type;
	pfh.icmph.code = user_icmph.icmp6_code;
	pfh.icmph.checksum = 0;
	pfh.icmph.un.echo.id = inet->inet_sport;
	pfh.icmph.un.echo.sequence = user_icmph.icmp6_sequence;
	pfh.msg = msg;
	pfh.wcheck = 0;
	pfh.family = AF_INET6;

	if (ipc6.hlimit < 0)
		ipc6.hlimit = ip6_sk_dst_hoplimit(np, &fl6, dst);

	lock_sock(sk);
	err = ip6_append_data(sk, ping_getfrag, &pfh, len,
			      0, &ipc6, &fl6, rt,
			      MSG_DONTWAIT);

	if (err) {
		ICMP6_INC_STATS(sock_net(sk), rt->rt6i_idev,
				ICMP6_MIB_OUTERRORS);
		ip6_flush_pending_frames(sk);
	} else {
		icmpv6_push_pending_frames(sk, &fl6,
					   (struct icmp6hdr *)&pfh.icmph, len);
	}
	release_sock(sk);

	dst_release(dst);

	if (err)
		return err;

	return len;
}

struct proto pingv6_prot = {
	.name =		"PINGv6",
	.owner =	THIS_MODULE,
	.init =		ping_init_sock,
	.close =	ping_close,
	.connect =	ip6_datagram_connect_v6_only,
	.disconnect =	__udp_disconnect,
	.setsockopt =	ipv6_setsockopt,
	.getsockopt =	ipv6_getsockopt,
	.sendmsg =	ping_v6_sendmsg,
	.recvmsg =	ping_recvmsg,
	.bind =		ping_bind,
	.backlog_rcv =	ping_queue_rcv_skb,
	.hash =		ping_hash,
	.unhash =	ping_unhash,
	.get_port =	ping_get_port,
	.put_port =	ping_unhash,
	.obj_size =	sizeof(struct raw6_sock),
};
EXPORT_SYMBOL_GPL(pingv6_prot);

static struct inet_protosw pingv6_protosw = {
	.type =      SOCK_DGRAM,
	.protocol =  IPPROTO_ICMPV6,
	.prot =      &pingv6_prot,
	.ops =       &inet6_sockraw_ops,
	.flags =     INET_PROTOSW_REUSE,
};

#ifdef CONFIG_PROC_FS
static void *ping_v6_seq_start(struct seq_file *seq, loff_t *pos)
{
	return ping_seq_start(seq, pos, AF_INET6);
}

static int ping_v6_seq_show(struct seq_file *seq, void *v)
{
	if (v == SEQ_START_TOKEN) {
		seq_puts(seq, IPV6_SEQ_DGRAM_HEADER);
	} else {
		int bucket = ((struct ping_iter_state *) seq->private)->bucket;
		struct inet_sock *inet = inet_sk(v);
		__u16 srcp = ntohs(inet->inet_sport);
		__u16 destp = ntohs(inet->inet_dport);
		ip6_dgram_sock_seq_show(seq, v, srcp, destp, bucket);
	}
	return 0;
}

static const struct seq_operations ping_v6_seq_ops = {
	.start		= ping_v6_seq_start,
	.show		= ping_v6_seq_show,
	.next		= ping_seq_next,
	.stop		= ping_seq_stop,
};

static int __net_init ping_v6_proc_init_net(struct net *net)
{
	if (!proc_create_net("icmp6", 0444, net->proc_net, &ping_v6_seq_ops,
			sizeof(struct ping_iter_state)))
		return -ENOMEM;
	return 0;
}

static void __net_exit ping_v6_proc_exit_net(struct net *net)
{
	remove_proc_entry("icmp6", net->proc_net);
}

static struct pernet_operations ping_v6_net_ops = {
	.init = ping_v6_proc_init_net,
	.exit = ping_v6_proc_exit_net,
};
#endif

int __init pingv6_init(void)
{
#ifdef CONFIG_PROC_FS
	int ret = register_pernet_subsys(&ping_v6_net_ops);
	if (ret)
		return ret;
#endif
	pingv6_ops.ipv6_recv_error = ipv6_recv_error;
	pingv6_ops.ip6_datagram_recv_common_ctl = ip6_datagram_recv_common_ctl;
	pingv6_ops.ip6_datagram_recv_specific_ctl =
		ip6_datagram_recv_specific_ctl;
	pingv6_ops.icmpv6_err_convert = icmpv6_err_convert;
	pingv6_ops.ipv6_icmp_error = ipv6_icmp_error;
	pingv6_ops.ipv6_chk_addr = ipv6_chk_addr;
	return inet6_register_protosw(&pingv6_protosw);
}

/* This never gets called because it's not possible to unload the ipv6 module,
 * but just in case.
 */
void pingv6_exit(void)
{
	pingv6_ops.ipv6_recv_error = dummy_ipv6_recv_error;
	pingv6_ops.ip6_datagram_recv_common_ctl = dummy_ip6_datagram_recv_ctl;
	pingv6_ops.ip6_datagram_recv_specific_ctl = dummy_ip6_datagram_recv_ctl;
	pingv6_ops.icmpv6_err_convert = dummy_icmpv6_err_convert;
	pingv6_ops.ipv6_icmp_error = dummy_ipv6_icmp_error;
	pingv6_ops.ipv6_chk_addr = dummy_ipv6_chk_addr;
#ifdef CONFIG_PROC_FS
	unregister_pernet_subsys(&ping_v6_net_ops);
#endif
	inet6_unregister_protosw(&pingv6_protosw);
}<|MERGE_RESOLUTION|>--- conflicted
+++ resolved
@@ -100,25 +100,6 @@
 	ipcm6_init_sk(&ipc6, np);
 	ipc6.sockc.tsflags = sk->sk_tsflags;
 	ipc6.sockc.mark = sk->sk_mark;
-<<<<<<< HEAD
-
-	if (msg->msg_controllen) {
-		struct ipv6_txoptions opt = {};
-
-		opt.tot_len = sizeof(opt);
-		ipc6.opt = &opt;
-
-		err = ip6_datagram_send_ctl(sock_net(sk), sk, msg, &fl6, &ipc6);
-		if (err < 0)
-			return err;
-
-		/* Changes to txoptions and flow info are not implemented, yet.
-		 * Drop the options, fl6 is wiped below.
-		 */
-		ipc6.opt = NULL;
-	}
-=======
->>>>>>> 88084a3d
 
 	memset(&fl6, 0, sizeof(fl6));
 	fl6.flowi6_oif = oif;
@@ -142,10 +123,6 @@
 	fl6.flowi6_proto = IPPROTO_ICMPV6;
 	fl6.saddr = np->saddr;
 	fl6.daddr = *daddr;
-<<<<<<< HEAD
-	fl6.flowi6_oif = oif;
-=======
->>>>>>> 88084a3d
 	fl6.flowi6_mark = ipc6.sockc.mark;
 	fl6.flowi6_uid = sk->sk_uid;
 	fl6.fl6_icmp_type = user_icmph.icmp6_type;
