/* SPDX-License-Identifier: GPL-2.0+ */
/*
 * Read-Copy Update mechanism for mutual exclusion
 *
 * Copyright IBM Corporation, 2001
 *
 * Author: Dipankar Sarma <dipankar@in.ibm.com>
 *
 * Based on the original work by Paul McKenney <paulmck@vnet.ibm.com>
 * and inputs from Rusty Russell, Andrea Arcangeli and Andi Kleen.
 * Papers:
 * http://www.rdrop.com/users/paulmck/paper/rclockpdcsproof.pdf
 * http://lse.sourceforge.net/locking/rclock_OLS.2001.05.01c.sc.pdf (OLS2001)
 *
 * For detailed explanation of Read-Copy Update mechanism see -
 *		http://lse.sourceforge.net/locking/rcupdate.html
 *
 */

#ifndef __LINUX_RCUPDATE_H
#define __LINUX_RCUPDATE_H

#include <linux/types.h>
#include <linux/compiler.h>
#include <linux/atomic.h>
#include <linux/irqflags.h>
#include <linux/preempt.h>
#include <linux/bottom_half.h>
#include <linux/lockdep.h>
#include <asm/processor.h>
#include <linux/cpumask.h>

#define ULONG_CMP_GE(a, b)	(ULONG_MAX / 2 >= (a) - (b))
#define ULONG_CMP_LT(a, b)	(ULONG_MAX / 2 < (a) - (b))
#define ulong2long(a)		(*(long *)(&(a)))
#define USHORT_CMP_GE(a, b)	(USHRT_MAX / 2 >= (unsigned short)((a) - (b)))
#define USHORT_CMP_LT(a, b)	(USHRT_MAX / 2 < (unsigned short)((a) - (b)))

/* Exported common interfaces */
void call_rcu(struct rcu_head *head, rcu_callback_t func);
void rcu_barrier_tasks(void);
void rcu_barrier_tasks_rude(void);
void synchronize_rcu(void);

#ifdef CONFIG_PREEMPT_RCU

void __rcu_read_lock(void);
void __rcu_read_unlock(void);

/*
 * Defined as a macro as it is a very low level header included from
 * areas that don't even know about current.  This gives the rcu_read_lock()
 * nesting depth, but makes sense only if CONFIG_PREEMPT_RCU -- in other
 * types of kernel builds, the rcu_read_lock() nesting depth is unknowable.
 */
#define rcu_preempt_depth() (current->rcu_read_lock_nesting)

#else /* #ifdef CONFIG_PREEMPT_RCU */

#ifdef CONFIG_TINY_RCU
#define rcu_read_unlock_strict() do { } while (0)
#else
void rcu_read_unlock_strict(void);
#endif

static inline void __rcu_read_lock(void)
{
	preempt_disable();
}

static inline void __rcu_read_unlock(void)
{
	preempt_enable();
	rcu_read_unlock_strict();
}

static inline int rcu_preempt_depth(void)
{
	return 0;
}

#endif /* #else #ifdef CONFIG_PREEMPT_RCU */

/* Internal to kernel */
void rcu_init(void);
extern int rcu_scheduler_active __read_mostly;
void rcu_sched_clock_irq(int user);
void rcu_report_dead(unsigned int cpu);
void rcutree_migrate_callbacks(int cpu);

#ifdef CONFIG_TASKS_RCU_GENERIC
void rcu_init_tasks_generic(void);
#else
static inline void rcu_init_tasks_generic(void) { }
#endif

#ifdef CONFIG_RCU_STALL_COMMON
void rcu_sysrq_start(void);
void rcu_sysrq_end(void);
#else /* #ifdef CONFIG_RCU_STALL_COMMON */
static inline void rcu_sysrq_start(void) { }
static inline void rcu_sysrq_end(void) { }
#endif /* #else #ifdef CONFIG_RCU_STALL_COMMON */

#ifdef CONFIG_NO_HZ_FULL
void rcu_user_enter(void);
void rcu_user_exit(void);
#else
static inline void rcu_user_enter(void) { }
static inline void rcu_user_exit(void) { }
#endif /* CONFIG_NO_HZ_FULL */

#ifdef CONFIG_RCU_NOCB_CPU
void rcu_init_nohz(void);
int rcu_nocb_cpu_offload(int cpu);
int rcu_nocb_cpu_deoffload(int cpu);
void rcu_nocb_flush_deferred_wakeup(void);
#else /* #ifdef CONFIG_RCU_NOCB_CPU */
static inline void rcu_init_nohz(void) { }
static inline int rcu_nocb_cpu_offload(int cpu) { return -EINVAL; }
static inline int rcu_nocb_cpu_deoffload(int cpu) { return 0; }
static inline void rcu_nocb_flush_deferred_wakeup(void) { }
#endif /* #else #ifdef CONFIG_RCU_NOCB_CPU */

/**
 * RCU_NONIDLE - Indicate idle-loop code that needs RCU readers
 * @a: Code that RCU needs to pay attention to.
 *
 * RCU read-side critical sections are forbidden in the inner idle loop,
 * that is, between the rcu_idle_enter() and the rcu_idle_exit() -- RCU
 * will happily ignore any such read-side critical sections.  However,
 * things like powertop need tracepoints in the inner idle loop.
 *
 * This macro provides the way out:  RCU_NONIDLE(do_something_with_RCU())
 * will tell RCU that it needs to pay attention, invoke its argument
 * (in this example, calling the do_something_with_RCU() function),
 * and then tell RCU to go back to ignoring this CPU.  It is permissible
 * to nest RCU_NONIDLE() wrappers, but not indefinitely (but the limit is
 * on the order of a million or so, even on 32-bit systems).  It is
 * not legal to block within RCU_NONIDLE(), nor is it permissible to
 * transfer control either into or out of RCU_NONIDLE()'s statement.
 */
#define RCU_NONIDLE(a) \
	do { \
		rcu_irq_enter_irqson(); \
		do { a; } while (0); \
		rcu_irq_exit_irqson(); \
	} while (0)

/*
 * Note a quasi-voluntary context switch for RCU-tasks's benefit.
 * This is a macro rather than an inline function to avoid #include hell.
 */
#ifdef CONFIG_TASKS_RCU_GENERIC

# ifdef CONFIG_TASKS_RCU
# define rcu_tasks_classic_qs(t, preempt)				\
	do {								\
		if (!(preempt) && READ_ONCE((t)->rcu_tasks_holdout))	\
			WRITE_ONCE((t)->rcu_tasks_holdout, false);	\
	} while (0)
void call_rcu_tasks(struct rcu_head *head, rcu_callback_t func);
void synchronize_rcu_tasks(void);
# else
# define rcu_tasks_classic_qs(t, preempt) do { } while (0)
# define call_rcu_tasks call_rcu
# define synchronize_rcu_tasks synchronize_rcu
# endif

# ifdef CONFIG_TASKS_RCU_TRACE
# define rcu_tasks_trace_qs(t)						\
	do {								\
		if (!likely(READ_ONCE((t)->trc_reader_checked)) &&	\
		    !unlikely(READ_ONCE((t)->trc_reader_nesting))) {	\
			smp_store_release(&(t)->trc_reader_checked, true); \
			smp_mb(); /* Readers partitioned by store. */	\
		}							\
	} while (0)
# else
# define rcu_tasks_trace_qs(t) do { } while (0)
# endif

#define rcu_tasks_qs(t, preempt)					\
do {									\
	rcu_tasks_classic_qs((t), (preempt));				\
	rcu_tasks_trace_qs((t));					\
} while (0)

# ifdef CONFIG_TASKS_RUDE_RCU
void call_rcu_tasks_rude(struct rcu_head *head, rcu_callback_t func);
void synchronize_rcu_tasks_rude(void);
# endif

#define rcu_note_voluntary_context_switch(t) rcu_tasks_qs(t, false)
void exit_tasks_rcu_start(void);
void exit_tasks_rcu_finish(void);
#else /* #ifdef CONFIG_TASKS_RCU_GENERIC */
#define rcu_tasks_qs(t, preempt) do { } while (0)
#define rcu_note_voluntary_context_switch(t) do { } while (0)
#define call_rcu_tasks call_rcu
#define synchronize_rcu_tasks synchronize_rcu
static inline void exit_tasks_rcu_start(void) { }
static inline void exit_tasks_rcu_finish(void) { }
#endif /* #else #ifdef CONFIG_TASKS_RCU_GENERIC */

/**
 * cond_resched_tasks_rcu_qs - Report potential quiescent states to RCU
 *
 * This macro resembles cond_resched(), except that it is defined to
 * report potential quiescent states to RCU-tasks even if the cond_resched()
 * machinery were to be shut off, as some advocate for PREEMPTION kernels.
 */
#define cond_resched_tasks_rcu_qs() \
do { \
	rcu_tasks_qs(current, false); \
	cond_resched(); \
} while (0)

/*
 * Infrastructure to implement the synchronize_() primitives in
 * TREE_RCU and rcu_barrier_() primitives in TINY_RCU.
 */

#if defined(CONFIG_TREE_RCU)
#include <linux/rcutree.h>
#elif defined(CONFIG_TINY_RCU)
#include <linux/rcutiny.h>
#else
#error "Unknown RCU implementation specified to kernel configuration"
#endif

/*
 * The init_rcu_head_on_stack() and destroy_rcu_head_on_stack() calls
 * are needed for dynamic initialization and destruction of rcu_head
 * on the stack, and init_rcu_head()/destroy_rcu_head() are needed for
 * dynamic initialization and destruction of statically allocated rcu_head
 * structures.  However, rcu_head structures allocated dynamically in the
 * heap don't need any initialization.
 */
#ifdef CONFIG_DEBUG_OBJECTS_RCU_HEAD
void init_rcu_head(struct rcu_head *head);
void destroy_rcu_head(struct rcu_head *head);
void init_rcu_head_on_stack(struct rcu_head *head);
void destroy_rcu_head_on_stack(struct rcu_head *head);
#else /* !CONFIG_DEBUG_OBJECTS_RCU_HEAD */
static inline void init_rcu_head(struct rcu_head *head) { }
static inline void destroy_rcu_head(struct rcu_head *head) { }
static inline void init_rcu_head_on_stack(struct rcu_head *head) { }
static inline void destroy_rcu_head_on_stack(struct rcu_head *head) { }
#endif	/* #else !CONFIG_DEBUG_OBJECTS_RCU_HEAD */

#if defined(CONFIG_HOTPLUG_CPU) && defined(CONFIG_PROVE_RCU)
bool rcu_lockdep_current_cpu_online(void);
#else /* #if defined(CONFIG_HOTPLUG_CPU) && defined(CONFIG_PROVE_RCU) */
static inline bool rcu_lockdep_current_cpu_online(void) { return true; }
#endif /* #else #if defined(CONFIG_HOTPLUG_CPU) && defined(CONFIG_PROVE_RCU) */

extern struct lockdep_map rcu_lock_map;
extern struct lockdep_map rcu_bh_lock_map;
extern struct lockdep_map rcu_sched_lock_map;
extern struct lockdep_map rcu_callback_map;

#ifdef CONFIG_DEBUG_LOCK_ALLOC

static inline void rcu_lock_acquire(struct lockdep_map *map)
{
	lock_acquire(map, 0, 0, 2, 0, NULL, _THIS_IP_);
}

static inline void rcu_lock_release(struct lockdep_map *map)
{
	lock_release(map, _THIS_IP_);
}

int debug_lockdep_rcu_enabled(void);
int rcu_read_lock_held(void);
int rcu_read_lock_bh_held(void);
int rcu_read_lock_sched_held(void);
int rcu_read_lock_any_held(void);

#else /* #ifdef CONFIG_DEBUG_LOCK_ALLOC */

# define rcu_lock_acquire(a)		do { } while (0)
# define rcu_lock_release(a)		do { } while (0)

static inline int rcu_read_lock_held(void)
{
	return 1;
}

static inline int rcu_read_lock_bh_held(void)
{
	return 1;
}

static inline int rcu_read_lock_sched_held(void)
{
	return !preemptible();
}

static inline int rcu_read_lock_any_held(void)
{
	return !preemptible();
}

#endif /* #else #ifdef CONFIG_DEBUG_LOCK_ALLOC */

#ifdef CONFIG_PROVE_RCU

/**
 * RCU_LOCKDEP_WARN - emit lockdep splat if specified condition is met
 * @c: condition to check
 * @s: informative message
 */
#define RCU_LOCKDEP_WARN(c, s)						\
	do {								\
		static bool __section(".data.unlikely") __warned;	\
		if ((c) && debug_lockdep_rcu_enabled() && !__warned) {	\
			__warned = true;				\
			lockdep_rcu_suspicious(__FILE__, __LINE__, s);	\
		}							\
	} while (0)

#if defined(CONFIG_PROVE_RCU) && !defined(CONFIG_PREEMPT_RCU)
static inline void rcu_preempt_sleep_check(void)
{
	RCU_LOCKDEP_WARN(lock_is_held(&rcu_lock_map),
			 "Illegal context switch in RCU read-side critical section");
}
#else /* #ifdef CONFIG_PROVE_RCU */
static inline void rcu_preempt_sleep_check(void) { }
#endif /* #else #ifdef CONFIG_PROVE_RCU */

#define rcu_sleep_check()						\
	do {								\
		rcu_preempt_sleep_check();				\
		if (!IS_ENABLED(CONFIG_PREEMPT_RT))			\
		    RCU_LOCKDEP_WARN(lock_is_held(&rcu_bh_lock_map),	\
				 "Illegal context switch in RCU-bh read-side critical section"); \
		RCU_LOCKDEP_WARN(lock_is_held(&rcu_sched_lock_map),	\
				 "Illegal context switch in RCU-sched read-side critical section"); \
	} while (0)

#else /* #ifdef CONFIG_PROVE_RCU */

#define RCU_LOCKDEP_WARN(c, s) do { } while (0 && (c))
#define rcu_sleep_check() do { } while (0)

#endif /* #else #ifdef CONFIG_PROVE_RCU */

/*
 * Helper functions for rcu_dereference_check(), rcu_dereference_protected()
 * and rcu_assign_pointer().  Some of these could be folded into their
 * callers, but they are left separate in order to ease introduction of
 * multiple pointers markings to match different RCU implementations
 * (e.g., __srcu), should this make sense in the future.
 */

#ifdef __CHECKER__
#define rcu_check_sparse(p, space) \
	((void)(((typeof(*p) space *)p) == p))
#else /* #ifdef __CHECKER__ */
#define rcu_check_sparse(p, space)
#endif /* #else #ifdef __CHECKER__ */

/**
 * unrcu_pointer - mark a pointer as not being RCU protected
 * @p: pointer needing to lose its __rcu property
 *
 * Converts @p from an __rcu pointer to a __kernel pointer.
 * This allows an __rcu pointer to be used with xchg() and friends.
 */
#define unrcu_pointer(p)						\
({									\
	typeof(*p) *_________p1 = (typeof(*p) *__force)(p);		\
<<<<<<< HEAD
	rcu_check_sparse(p, __rcu); 					\
=======
	rcu_check_sparse(p, __rcu);					\
>>>>>>> 641faf1b
	((typeof(*p) __force __kernel *)(_________p1)); 		\
})

#define __rcu_access_pointer(p, space) \
({ \
	typeof(*p) *_________p1 = (typeof(*p) *__force)READ_ONCE(p); \
	rcu_check_sparse(p, space); \
	((typeof(*p) __force __kernel *)(_________p1)); \
})
#define __rcu_dereference_check(p, c, space) \
({ \
	/* Dependency order vs. p above. */ \
	typeof(*p) *________p1 = (typeof(*p) *__force)READ_ONCE(p); \
	RCU_LOCKDEP_WARN(!(c), "suspicious rcu_dereference_check() usage"); \
	rcu_check_sparse(p, space); \
	((typeof(*p) __force __kernel *)(________p1)); \
})
#define __rcu_dereference_protected(p, c, space) \
({ \
	RCU_LOCKDEP_WARN(!(c), "suspicious rcu_dereference_protected() usage"); \
	rcu_check_sparse(p, space); \
	((typeof(*p) __force __kernel *)(p)); \
})
#define rcu_dereference_raw(p) \
({ \
	/* Dependency order vs. p above. */ \
	typeof(p) ________p1 = READ_ONCE(p); \
	((typeof(*p) __force __kernel *)(________p1)); \
})

/**
 * RCU_INITIALIZER() - statically initialize an RCU-protected global variable
 * @v: The value to statically initialize with.
 */
#define RCU_INITIALIZER(v) (typeof(*(v)) __force __rcu *)(v)

/**
 * rcu_assign_pointer() - assign to RCU-protected pointer
 * @p: pointer to assign to
 * @v: value to assign (publish)
 *
 * Assigns the specified value to the specified RCU-protected
 * pointer, ensuring that any concurrent RCU readers will see
 * any prior initialization.
 *
 * Inserts memory barriers on architectures that require them
 * (which is most of them), and also prevents the compiler from
 * reordering the code that initializes the structure after the pointer
 * assignment.  More importantly, this call documents which pointers
 * will be dereferenced by RCU read-side code.
 *
 * In some special cases, you may use RCU_INIT_POINTER() instead
 * of rcu_assign_pointer().  RCU_INIT_POINTER() is a bit faster due
 * to the fact that it does not constrain either the CPU or the compiler.
 * That said, using RCU_INIT_POINTER() when you should have used
 * rcu_assign_pointer() is a very bad thing that results in
 * impossible-to-diagnose memory corruption.  So please be careful.
 * See the RCU_INIT_POINTER() comment header for details.
 *
 * Note that rcu_assign_pointer() evaluates each of its arguments only
 * once, appearances notwithstanding.  One of the "extra" evaluations
 * is in typeof() and the other visible only to sparse (__CHECKER__),
 * neither of which actually execute the argument.  As with most cpp
 * macros, this execute-arguments-only-once property is important, so
 * please be careful when making changes to rcu_assign_pointer() and the
 * other macros that it invokes.
 */
#define rcu_assign_pointer(p, v)					      \
do {									      \
	uintptr_t _r_a_p__v = (uintptr_t)(v);				      \
	rcu_check_sparse(p, __rcu);					      \
									      \
	if (__builtin_constant_p(v) && (_r_a_p__v) == (uintptr_t)NULL)	      \
		WRITE_ONCE((p), (typeof(p))(_r_a_p__v));		      \
	else								      \
		smp_store_release(&p, RCU_INITIALIZER((typeof(p))_r_a_p__v)); \
} while (0)

/**
 * rcu_replace_pointer() - replace an RCU pointer, returning its old value
 * @rcu_ptr: RCU pointer, whose old value is returned
 * @ptr: regular pointer
 * @c: the lockdep conditions under which the dereference will take place
 *
 * Perform a replacement, where @rcu_ptr is an RCU-annotated
 * pointer and @c is the lockdep argument that is passed to the
 * rcu_dereference_protected() call used to read that pointer.  The old
 * value of @rcu_ptr is returned, and @rcu_ptr is set to @ptr.
 */
#define rcu_replace_pointer(rcu_ptr, ptr, c)				\
({									\
	typeof(ptr) __tmp = rcu_dereference_protected((rcu_ptr), (c));	\
	rcu_assign_pointer((rcu_ptr), (ptr));				\
	__tmp;								\
})

/**
 * rcu_access_pointer() - fetch RCU pointer with no dereferencing
 * @p: The pointer to read
 *
 * Return the value of the specified RCU-protected pointer, but omit the
 * lockdep checks for being in an RCU read-side critical section.  This is
 * useful when the value of this pointer is accessed, but the pointer is
 * not dereferenced, for example, when testing an RCU-protected pointer
 * against NULL.  Although rcu_access_pointer() may also be used in cases
 * where update-side locks prevent the value of the pointer from changing,
 * you should instead use rcu_dereference_protected() for this use case.
 *
 * It is also permissible to use rcu_access_pointer() when read-side
 * access to the pointer was removed at least one grace period ago, as
 * is the case in the context of the RCU callback that is freeing up
 * the data, or after a synchronize_rcu() returns.  This can be useful
 * when tearing down multi-linked structures after a grace period
 * has elapsed.
 */
#define rcu_access_pointer(p) __rcu_access_pointer((p), __rcu)

/**
 * rcu_dereference_check() - rcu_dereference with debug checking
 * @p: The pointer to read, prior to dereferencing
 * @c: The conditions under which the dereference will take place
 *
 * Do an rcu_dereference(), but check that the conditions under which the
 * dereference will take place are correct.  Typically the conditions
 * indicate the various locking conditions that should be held at that
 * point.  The check should return true if the conditions are satisfied.
 * An implicit check for being in an RCU read-side critical section
 * (rcu_read_lock()) is included.
 *
 * For example:
 *
 *	bar = rcu_dereference_check(foo->bar, lockdep_is_held(&foo->lock));
 *
 * could be used to indicate to lockdep that foo->bar may only be dereferenced
 * if either rcu_read_lock() is held, or that the lock required to replace
 * the bar struct at foo->bar is held.
 *
 * Note that the list of conditions may also include indications of when a lock
 * need not be held, for example during initialisation or destruction of the
 * target struct:
 *
 *	bar = rcu_dereference_check(foo->bar, lockdep_is_held(&foo->lock) ||
 *					      atomic_read(&foo->usage) == 0);
 *
 * Inserts memory barriers on architectures that require them
 * (currently only the Alpha), prevents the compiler from refetching
 * (and from merging fetches), and, more importantly, documents exactly
 * which pointers are protected by RCU and checks that the pointer is
 * annotated as __rcu.
 */
#define rcu_dereference_check(p, c) \
	__rcu_dereference_check((p), (c) || rcu_read_lock_held(), __rcu)

/**
 * rcu_dereference_bh_check() - rcu_dereference_bh with debug checking
 * @p: The pointer to read, prior to dereferencing
 * @c: The conditions under which the dereference will take place
 *
 * This is the RCU-bh counterpart to rcu_dereference_check().  However,
 * please note that starting in v5.0 kernels, vanilla RCU grace periods
 * wait for local_bh_disable() regions of code in addition to regions of
 * code demarked by rcu_read_lock() and rcu_read_unlock().  This means
 * that synchronize_rcu(), call_rcu, and friends all take not only
 * rcu_read_lock() but also rcu_read_lock_bh() into account.
 */
#define rcu_dereference_bh_check(p, c) \
	__rcu_dereference_check((p), (c) || rcu_read_lock_bh_held(), __rcu)

/**
 * rcu_dereference_sched_check() - rcu_dereference_sched with debug checking
 * @p: The pointer to read, prior to dereferencing
 * @c: The conditions under which the dereference will take place
 *
 * This is the RCU-sched counterpart to rcu_dereference_check().
 * However, please note that starting in v5.0 kernels, vanilla RCU grace
 * periods wait for preempt_disable() regions of code in addition to
 * regions of code demarked by rcu_read_lock() and rcu_read_unlock().
 * This means that synchronize_rcu(), call_rcu, and friends all take not
 * only rcu_read_lock() but also rcu_read_lock_sched() into account.
 */
#define rcu_dereference_sched_check(p, c) \
	__rcu_dereference_check((p), (c) || rcu_read_lock_sched_held(), \
				__rcu)

/*
 * The tracing infrastructure traces RCU (we want that), but unfortunately
 * some of the RCU checks causes tracing to lock up the system.
 *
 * The no-tracing version of rcu_dereference_raw() must not call
 * rcu_read_lock_held().
 */
#define rcu_dereference_raw_check(p) __rcu_dereference_check((p), 1, __rcu)

/**
 * rcu_dereference_protected() - fetch RCU pointer when updates prevented
 * @p: The pointer to read, prior to dereferencing
 * @c: The conditions under which the dereference will take place
 *
 * Return the value of the specified RCU-protected pointer, but omit
 * the READ_ONCE().  This is useful in cases where update-side locks
 * prevent the value of the pointer from changing.  Please note that this
 * primitive does *not* prevent the compiler from repeating this reference
 * or combining it with other references, so it should not be used without
 * protection of appropriate locks.
 *
 * This function is only for update-side use.  Using this function
 * when protected only by rcu_read_lock() will result in infrequent
 * but very ugly failures.
 */
#define rcu_dereference_protected(p, c) \
	__rcu_dereference_protected((p), (c), __rcu)


/**
 * rcu_dereference() - fetch RCU-protected pointer for dereferencing
 * @p: The pointer to read, prior to dereferencing
 *
 * This is a simple wrapper around rcu_dereference_check().
 */
#define rcu_dereference(p) rcu_dereference_check(p, 0)

/**
 * rcu_dereference_bh() - fetch an RCU-bh-protected pointer for dereferencing
 * @p: The pointer to read, prior to dereferencing
 *
 * Makes rcu_dereference_check() do the dirty work.
 */
#define rcu_dereference_bh(p) rcu_dereference_bh_check(p, 0)

/**
 * rcu_dereference_sched() - fetch RCU-sched-protected pointer for dereferencing
 * @p: The pointer to read, prior to dereferencing
 *
 * Makes rcu_dereference_check() do the dirty work.
 */
#define rcu_dereference_sched(p) rcu_dereference_sched_check(p, 0)

/**
 * rcu_pointer_handoff() - Hand off a pointer from RCU to other mechanism
 * @p: The pointer to hand off
 *
 * This is simply an identity function, but it documents where a pointer
 * is handed off from RCU to some other synchronization mechanism, for
 * example, reference counting or locking.  In C11, it would map to
 * kill_dependency().  It could be used as follows::
 *
 *	rcu_read_lock();
 *	p = rcu_dereference(gp);
 *	long_lived = is_long_lived(p);
 *	if (long_lived) {
 *		if (!atomic_inc_not_zero(p->refcnt))
 *			long_lived = false;
 *		else
 *			p = rcu_pointer_handoff(p);
 *	}
 *	rcu_read_unlock();
 */
#define rcu_pointer_handoff(p) (p)

/**
 * rcu_read_lock() - mark the beginning of an RCU read-side critical section
 *
 * When synchronize_rcu() is invoked on one CPU while other CPUs
 * are within RCU read-side critical sections, then the
 * synchronize_rcu() is guaranteed to block until after all the other
 * CPUs exit their critical sections.  Similarly, if call_rcu() is invoked
 * on one CPU while other CPUs are within RCU read-side critical
 * sections, invocation of the corresponding RCU callback is deferred
 * until after the all the other CPUs exit their critical sections.
 *
 * In v5.0 and later kernels, synchronize_rcu() and call_rcu() also
 * wait for regions of code with preemption disabled, including regions of
 * code with interrupts or softirqs disabled.  In pre-v5.0 kernels, which
 * define synchronize_sched(), only code enclosed within rcu_read_lock()
 * and rcu_read_unlock() are guaranteed to be waited for.
 *
 * Note, however, that RCU callbacks are permitted to run concurrently
 * with new RCU read-side critical sections.  One way that this can happen
 * is via the following sequence of events: (1) CPU 0 enters an RCU
 * read-side critical section, (2) CPU 1 invokes call_rcu() to register
 * an RCU callback, (3) CPU 0 exits the RCU read-side critical section,
 * (4) CPU 2 enters a RCU read-side critical section, (5) the RCU
 * callback is invoked.  This is legal, because the RCU read-side critical
 * section that was running concurrently with the call_rcu() (and which
 * therefore might be referencing something that the corresponding RCU
 * callback would free up) has completed before the corresponding
 * RCU callback is invoked.
 *
 * RCU read-side critical sections may be nested.  Any deferred actions
 * will be deferred until the outermost RCU read-side critical section
 * completes.
 *
 * You can avoid reading and understanding the next paragraph by
 * following this rule: don't put anything in an rcu_read_lock() RCU
 * read-side critical section that would block in a !PREEMPTION kernel.
 * But if you want the full story, read on!
 *
 * In non-preemptible RCU implementations (pure TREE_RCU and TINY_RCU),
 * it is illegal to block while in an RCU read-side critical section.
 * In preemptible RCU implementations (PREEMPT_RCU) in CONFIG_PREEMPTION
 * kernel builds, RCU read-side critical sections may be preempted,
 * but explicit blocking is illegal.  Finally, in preemptible RCU
 * implementations in real-time (with -rt patchset) kernel builds, RCU
 * read-side critical sections may be preempted and they may also block, but
 * only when acquiring spinlocks that are subject to priority inheritance.
 */
static __always_inline void rcu_read_lock(void)
{
	__rcu_read_lock();
	__acquire(RCU);
	rcu_lock_acquire(&rcu_lock_map);
	RCU_LOCKDEP_WARN(!rcu_is_watching(),
			 "rcu_read_lock() used illegally while idle");
}

/*
 * So where is rcu_write_lock()?  It does not exist, as there is no
 * way for writers to lock out RCU readers.  This is a feature, not
 * a bug -- this property is what provides RCU's performance benefits.
 * Of course, writers must coordinate with each other.  The normal
 * spinlock primitives work well for this, but any other technique may be
 * used as well.  RCU does not care how the writers keep out of each
 * others' way, as long as they do so.
 */

/**
 * rcu_read_unlock() - marks the end of an RCU read-side critical section.
 *
 * In almost all situations, rcu_read_unlock() is immune from deadlock.
 * In recent kernels that have consolidated synchronize_sched() and
 * synchronize_rcu_bh() into synchronize_rcu(), this deadlock immunity
 * also extends to the scheduler's runqueue and priority-inheritance
 * spinlocks, courtesy of the quiescent-state deferral that is carried
 * out when rcu_read_unlock() is invoked with interrupts disabled.
 *
 * See rcu_read_lock() for more information.
 */
static inline void rcu_read_unlock(void)
{
	RCU_LOCKDEP_WARN(!rcu_is_watching(),
			 "rcu_read_unlock() used illegally while idle");
	__release(RCU);
	__rcu_read_unlock();
	rcu_lock_release(&rcu_lock_map); /* Keep acq info for rls diags. */
}

/**
 * rcu_read_lock_bh() - mark the beginning of an RCU-bh critical section
 *
 * This is equivalent to rcu_read_lock(), but also disables softirqs.
 * Note that anything else that disables softirqs can also serve as an RCU
 * read-side critical section.  However, please note that this equivalence
 * applies only to v5.0 and later.  Before v5.0, rcu_read_lock() and
 * rcu_read_lock_bh() were unrelated.
 *
 * Note that rcu_read_lock_bh() and the matching rcu_read_unlock_bh()
 * must occur in the same context, for example, it is illegal to invoke
 * rcu_read_unlock_bh() from one task if the matching rcu_read_lock_bh()
 * was invoked from some other task.
 */
static inline void rcu_read_lock_bh(void)
{
	local_bh_disable();
	__acquire(RCU_BH);
	rcu_lock_acquire(&rcu_bh_lock_map);
	RCU_LOCKDEP_WARN(!rcu_is_watching(),
			 "rcu_read_lock_bh() used illegally while idle");
}

/**
 * rcu_read_unlock_bh() - marks the end of a softirq-only RCU critical section
 *
 * See rcu_read_lock_bh() for more information.
 */
static inline void rcu_read_unlock_bh(void)
{
	RCU_LOCKDEP_WARN(!rcu_is_watching(),
			 "rcu_read_unlock_bh() used illegally while idle");
	rcu_lock_release(&rcu_bh_lock_map);
	__release(RCU_BH);
	local_bh_enable();
}

/**
 * rcu_read_lock_sched() - mark the beginning of a RCU-sched critical section
 *
 * This is equivalent to rcu_read_lock(), but also disables preemption.
 * Read-side critical sections can also be introduced by anything else that
 * disables preemption, including local_irq_disable() and friends.  However,
 * please note that the equivalence to rcu_read_lock() applies only to
 * v5.0 and later.  Before v5.0, rcu_read_lock() and rcu_read_lock_sched()
 * were unrelated.
 *
 * Note that rcu_read_lock_sched() and the matching rcu_read_unlock_sched()
 * must occur in the same context, for example, it is illegal to invoke
 * rcu_read_unlock_sched() from process context if the matching
 * rcu_read_lock_sched() was invoked from an NMI handler.
 */
static inline void rcu_read_lock_sched(void)
{
	preempt_disable();
	__acquire(RCU_SCHED);
	rcu_lock_acquire(&rcu_sched_lock_map);
	RCU_LOCKDEP_WARN(!rcu_is_watching(),
			 "rcu_read_lock_sched() used illegally while idle");
}

/* Used by lockdep and tracing: cannot be traced, cannot call lockdep. */
static inline notrace void rcu_read_lock_sched_notrace(void)
{
	preempt_disable_notrace();
	__acquire(RCU_SCHED);
}

/**
 * rcu_read_unlock_sched() - marks the end of a RCU-classic critical section
 *
 * See rcu_read_lock_sched() for more information.
 */
static inline void rcu_read_unlock_sched(void)
{
	RCU_LOCKDEP_WARN(!rcu_is_watching(),
			 "rcu_read_unlock_sched() used illegally while idle");
	rcu_lock_release(&rcu_sched_lock_map);
	__release(RCU_SCHED);
	preempt_enable();
}

/* Used by lockdep and tracing: cannot be traced, cannot call lockdep. */
static inline notrace void rcu_read_unlock_sched_notrace(void)
{
	__release(RCU_SCHED);
	preempt_enable_notrace();
}

/**
 * RCU_INIT_POINTER() - initialize an RCU protected pointer
 * @p: The pointer to be initialized.
 * @v: The value to initialized the pointer to.
 *
 * Initialize an RCU-protected pointer in special cases where readers
 * do not need ordering constraints on the CPU or the compiler.  These
 * special cases are:
 *
 * 1.	This use of RCU_INIT_POINTER() is NULLing out the pointer *or*
 * 2.	The caller has taken whatever steps are required to prevent
 *	RCU readers from concurrently accessing this pointer *or*
 * 3.	The referenced data structure has already been exposed to
 *	readers either at compile time or via rcu_assign_pointer() *and*
 *
 *	a.	You have not made *any* reader-visible changes to
 *		this structure since then *or*
 *	b.	It is OK for readers accessing this structure from its
 *		new location to see the old state of the structure.  (For
 *		example, the changes were to statistical counters or to
 *		other state where exact synchronization is not required.)
 *
 * Failure to follow these rules governing use of RCU_INIT_POINTER() will
 * result in impossible-to-diagnose memory corruption.  As in the structures
 * will look OK in crash dumps, but any concurrent RCU readers might
 * see pre-initialized values of the referenced data structure.  So
 * please be very careful how you use RCU_INIT_POINTER()!!!
 *
 * If you are creating an RCU-protected linked structure that is accessed
 * by a single external-to-structure RCU-protected pointer, then you may
 * use RCU_INIT_POINTER() to initialize the internal RCU-protected
 * pointers, but you must use rcu_assign_pointer() to initialize the
 * external-to-structure pointer *after* you have completely initialized
 * the reader-accessible portions of the linked structure.
 *
 * Note that unlike rcu_assign_pointer(), RCU_INIT_POINTER() provides no
 * ordering guarantees for either the CPU or the compiler.
 */
#define RCU_INIT_POINTER(p, v) \
	do { \
		rcu_check_sparse(p, __rcu); \
		WRITE_ONCE(p, RCU_INITIALIZER(v)); \
	} while (0)

/**
 * RCU_POINTER_INITIALIZER() - statically initialize an RCU protected pointer
 * @p: The pointer to be initialized.
 * @v: The value to initialized the pointer to.
 *
 * GCC-style initialization for an RCU-protected pointer in a structure field.
 */
#define RCU_POINTER_INITIALIZER(p, v) \
		.p = RCU_INITIALIZER(v)

/*
 * Does the specified offset indicate that the corresponding rcu_head
 * structure can be handled by kvfree_rcu()?
 */
#define __is_kvfree_rcu_offset(offset) ((offset) < 4096)

/**
 * kfree_rcu() - kfree an object after a grace period.
 * @ptr: pointer to kfree for both single- and double-argument invocations.
 * @rhf: the name of the struct rcu_head within the type of @ptr,
 *       but only for double-argument invocations.
 *
 * Many rcu callbacks functions just call kfree() on the base structure.
 * These functions are trivial, but their size adds up, and furthermore
 * when they are used in a kernel module, that module must invoke the
 * high-latency rcu_barrier() function at module-unload time.
 *
 * The kfree_rcu() function handles this issue.  Rather than encoding a
 * function address in the embedded rcu_head structure, kfree_rcu() instead
 * encodes the offset of the rcu_head structure within the base structure.
 * Because the functions are not allowed in the low-order 4096 bytes of
 * kernel virtual memory, offsets up to 4095 bytes can be accommodated.
 * If the offset is larger than 4095 bytes, a compile-time error will
 * be generated in kvfree_rcu_arg_2(). If this error is triggered, you can
 * either fall back to use of call_rcu() or rearrange the structure to
 * position the rcu_head structure into the first 4096 bytes.
 *
 * Note that the allowable offset might decrease in the future, for example,
 * to allow something like kmem_cache_free_rcu().
 *
 * The BUILD_BUG_ON check must not involve any function calls, hence the
 * checks are done in macros here.
 */
#define kfree_rcu(ptr, rhf...) kvfree_rcu(ptr, ## rhf)

/**
 * kvfree_rcu() - kvfree an object after a grace period.
 *
 * This macro consists of one or two arguments and it is
 * based on whether an object is head-less or not. If it
 * has a head then a semantic stays the same as it used
 * to be before:
 *
 *     kvfree_rcu(ptr, rhf);
 *
 * where @ptr is a pointer to kvfree(), @rhf is the name
 * of the rcu_head structure within the type of @ptr.
 *
 * When it comes to head-less variant, only one argument
 * is passed and that is just a pointer which has to be
 * freed after a grace period. Therefore the semantic is
 *
 *     kvfree_rcu(ptr);
 *
 * where @ptr is a pointer to kvfree().
 *
 * Please note, head-less way of freeing is permitted to
 * use from a context that has to follow might_sleep()
 * annotation. Otherwise, please switch and embed the
 * rcu_head structure within the type of @ptr.
 */
#define kvfree_rcu(...) KVFREE_GET_MACRO(__VA_ARGS__,		\
	kvfree_rcu_arg_2, kvfree_rcu_arg_1)(__VA_ARGS__)

#define KVFREE_GET_MACRO(_1, _2, NAME, ...) NAME
#define kvfree_rcu_arg_2(ptr, rhf)					\
do {									\
	typeof (ptr) ___p = (ptr);					\
									\
	if (___p) {									\
		BUILD_BUG_ON(!__is_kvfree_rcu_offset(offsetof(typeof(*(ptr)), rhf)));	\
		kvfree_call_rcu(&((___p)->rhf), (rcu_callback_t)(unsigned long)		\
			(offsetof(typeof(*(ptr)), rhf)));				\
	}										\
} while (0)

#define kvfree_rcu_arg_1(ptr)					\
do {								\
	typeof(ptr) ___p = (ptr);				\
								\
	if (___p)						\
		kvfree_call_rcu(NULL, (rcu_callback_t) (___p));	\
} while (0)

/*
 * Place this after a lock-acquisition primitive to guarantee that
 * an UNLOCK+LOCK pair acts as a full barrier.  This guarantee applies
 * if the UNLOCK and LOCK are executed by the same CPU or if the
 * UNLOCK and LOCK operate on the same lock variable.
 */
#ifdef CONFIG_ARCH_WEAK_RELEASE_ACQUIRE
#define smp_mb__after_unlock_lock()	smp_mb()  /* Full ordering for lock. */
#else /* #ifdef CONFIG_ARCH_WEAK_RELEASE_ACQUIRE */
#define smp_mb__after_unlock_lock()	do { } while (0)
#endif /* #else #ifdef CONFIG_ARCH_WEAK_RELEASE_ACQUIRE */


/* Has the specified rcu_head structure been handed to call_rcu()? */

/**
 * rcu_head_init - Initialize rcu_head for rcu_head_after_call_rcu()
 * @rhp: The rcu_head structure to initialize.
 *
 * If you intend to invoke rcu_head_after_call_rcu() to test whether a
 * given rcu_head structure has already been passed to call_rcu(), then
 * you must also invoke this rcu_head_init() function on it just after
 * allocating that structure.  Calls to this function must not race with
 * calls to call_rcu(), rcu_head_after_call_rcu(), or callback invocation.
 */
static inline void rcu_head_init(struct rcu_head *rhp)
{
	rhp->func = (rcu_callback_t)~0L;
}

/**
 * rcu_head_after_call_rcu() - Has this rcu_head been passed to call_rcu()?
 * @rhp: The rcu_head structure to test.
 * @f: The function passed to call_rcu() along with @rhp.
 *
 * Returns @true if the @rhp has been passed to call_rcu() with @func,
 * and @false otherwise.  Emits a warning in any other case, including
 * the case where @rhp has already been invoked after a grace period.
 * Calls to this function must not race with callback invocation.  One way
 * to avoid such races is to enclose the call to rcu_head_after_call_rcu()
 * in an RCU read-side critical section that includes a read-side fetch
 * of the pointer to the structure containing @rhp.
 */
static inline bool
rcu_head_after_call_rcu(struct rcu_head *rhp, rcu_callback_t f)
{
	rcu_callback_t func = READ_ONCE(rhp->func);

	if (func == f)
		return true;
	WARN_ON_ONCE(func != (rcu_callback_t)~0L);
	return false;
}

/* kernel/ksysfs.c definitions */
extern int rcu_expedited;
extern int rcu_normal;

#endif /* __LINUX_RCUPDATE_H */<|MERGE_RESOLUTION|>--- conflicted
+++ resolved
@@ -373,11 +373,7 @@
 #define unrcu_pointer(p)						\
 ({									\
 	typeof(*p) *_________p1 = (typeof(*p) *__force)(p);		\
-<<<<<<< HEAD
-	rcu_check_sparse(p, __rcu); 					\
-=======
 	rcu_check_sparse(p, __rcu);					\
->>>>>>> 641faf1b
 	((typeof(*p) __force __kernel *)(_________p1)); 		\
 })
 
