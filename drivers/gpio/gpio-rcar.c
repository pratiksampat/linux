--- conflicted
+++ resolved
@@ -544,17 +544,6 @@
 	gpio_chip->base = -1;
 	gpio_chip->ngpio = npins;
 
-<<<<<<< HEAD
-	irq_chip = &p->irq_chip;
-	irq_chip->name = "gpio-rcar";
-	irq_chip->irq_mask = gpio_rcar_irq_disable;
-	irq_chip->irq_unmask = gpio_rcar_irq_enable;
-	irq_chip->irq_set_type = gpio_rcar_irq_set_type;
-	irq_chip->irq_set_wake = gpio_rcar_irq_set_wake;
-	irq_chip->flags = IRQCHIP_SET_TYPE_MASKED | IRQCHIP_MASK_ON_SUSPEND;
-
-=======
->>>>>>> 88084a3d
 	girq = &gpio_chip->irq;
 	gpio_irq_chip_set_chip(girq, &gpio_rcar_irq_chip);
 	/* This will let us handle the parent IRQ in the driver */
