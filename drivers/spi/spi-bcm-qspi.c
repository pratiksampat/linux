--- conflicted
+++ resolved
@@ -613,12 +613,9 @@
 {
 	u32 spcr, spbr = 0;
 
-<<<<<<< HEAD
-=======
 	if (!bcmspi_parms_did_change(xp, &qspi->last_parms))
 		return;
 
->>>>>>> 754e0b0e
 	if (!qspi->mspi_maj_rev)
 		/* legacy controller */
 		spcr = MSPI_MASTER_BIT;
@@ -648,11 +645,6 @@
 			spcr |= MSPI_SPCR3_HALFDUPLEX |  MSPI_SPCR3_HDOUTTYPE;
 
 		if (bcm_qspi_has_sysclk_108(qspi)) {
-<<<<<<< HEAD
-			/* SYSCLK_108 */
-			spcr |= MSPI_SPCR3_SYSCLKSEL_108;
-			qspi->base_clk = MSPI_BASE_FREQ * 4;
-=======
 			/* check requested baud rate before moving to 108Mhz */
 			spbr = bcm_qspi_calc_spbr(MSPI_BASE_FREQ * 4, xp);
 			if (spbr > QSPI_SPBR_MAX) {
@@ -664,7 +656,6 @@
 				spcr |= MSPI_SPCR3_SYSCLKSEL_108;
 				qspi->base_clk = MSPI_BASE_FREQ * 4;
 			}
->>>>>>> 754e0b0e
 		}
 
 		if (xp->bits_per_word > 16) {
@@ -690,15 +681,9 @@
 		bcm_qspi_write(qspi, MSPI, MSPI_SPCR3, spcr);
 	}
 
-<<<<<<< HEAD
-	if (xp->speed_hz)
-		spbr = qspi->base_clk / (2 * xp->speed_hz);
-
-=======
 	/* SCK Baud Rate = System Clock/(2 * SPBR) */
 	qspi->max_speed_hz = qspi->base_clk / (bcm_qspi_spbr_min(qspi) * 2);
 	spbr = bcm_qspi_calc_spbr(qspi->base_clk, xp);
->>>>>>> 754e0b0e
 	spbr = clamp_val(spbr, bcm_qspi_spbr_min(qspi), QSPI_SPBR_MAX);
 	bcm_qspi_write(qspi, MSPI, MSPI_SPCR0_LSB, spbr);
 
