--- conflicted
+++ resolved
@@ -3051,26 +3051,15 @@
 	return false;
 }
 
-<<<<<<< HEAD
+static inline bool intel_scanout_needs_vtd_wa(struct drm_i915_private *dev_priv)
+{
+	return INTEL_GEN(dev_priv) >= 6 && intel_vtd_active();
+}
+
 static inline bool
 intel_ggtt_update_needs_vtd_wa(struct drm_i915_private *dev_priv)
 {
-#ifdef CONFIG_INTEL_IOMMU
-	if (IS_BROXTON(dev_priv) && intel_iommu_gfx_mapped)
-		return true;
-#endif
-	return false;
-=======
-static inline bool intel_scanout_needs_vtd_wa(struct drm_i915_private *dev_priv)
-{
-	return INTEL_GEN(dev_priv) >= 6 && intel_vtd_active();
-}
-
-static inline bool
-intel_ggtt_update_needs_vtd_wa(struct drm_i915_private *dev_priv)
-{
 	return IS_BROXTON(dev_priv) && intel_vtd_active();
->>>>>>> a2054256
 }
 
 int intel_sanitize_enable_ppgtt(struct drm_i915_private *dev_priv,
