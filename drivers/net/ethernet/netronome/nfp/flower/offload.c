--- conflicted
+++ resolved
@@ -197,15 +197,9 @@
 		struct flow_match_ipv4_addrs ipv4_addrs;
 		struct flow_match_control enc_ctl;
 		struct flow_match_ports enc_ports;
-<<<<<<< HEAD
 
 		flow_rule_match_enc_control(rule, &enc_ctl);
 
-=======
-
-		flow_rule_match_enc_control(rule, &enc_ctl);
-
->>>>>>> 0ecfebd2
 		if (enc_ctl.mask->addr_type != 0xffff ||
 		    enc_ctl.key->addr_type != FLOW_DISSECTOR_KEY_IPV4_ADDRS)
 			return -EOPNOTSUPP;
@@ -223,11 +217,7 @@
 			flow_rule_match_enc_opts(rule, &enc_op);
 
 		switch (enc_ports.key->dst) {
-<<<<<<< HEAD
-		case htons(NFP_FL_VXLAN_PORT):
-=======
 		case htons(IANA_VXLAN_UDP_PORT):
->>>>>>> 0ecfebd2
 			*tun_type = NFP_FL_TUNNEL_VXLAN;
 			key_layer |= NFP_FLOWER_LAYER_VXLAN;
 			key_size += sizeof(struct nfp_flower_ipv4_udp_tun);
@@ -408,11 +398,8 @@
 
 	flow_pay->nfp_tun_ipv4_addr = 0;
 	flow_pay->meta.flags = 0;
-<<<<<<< HEAD
-=======
 	INIT_LIST_HEAD(&flow_pay->linked_flows);
 	flow_pay->in_hw = false;
->>>>>>> 0ecfebd2
 
 	return flow_pay;
 
@@ -931,11 +918,8 @@
 
 	if (port)
 		port->tc_offload_cnt++;
-<<<<<<< HEAD
-=======
 
 	flow_pay->in_hw = true;
->>>>>>> 0ecfebd2
 
 	/* Deallocate flow payload when flower rule has been destroyed. */
 	kfree(key_layer);
@@ -1061,24 +1045,17 @@
 	if (nfp_flow->nfp_tun_ipv4_addr)
 		nfp_tunnel_del_ipv4_off(app, nfp_flow->nfp_tun_ipv4_addr);
 
-<<<<<<< HEAD
-=======
 	if (!nfp_flow->in_hw) {
 		err = 0;
 		goto err_free_merge_flow;
 	}
 
->>>>>>> 0ecfebd2
 	err = nfp_flower_xmit_flow(app, nfp_flow,
 				   NFP_FLOWER_CMSG_TYPE_FLOW_DEL);
 	/* Fall through on error. */
 
-<<<<<<< HEAD
-err_free_flow:
-=======
 err_free_merge_flow:
 	nfp_flower_del_linked_merge_flows(app, nfp_flow);
->>>>>>> 0ecfebd2
 	if (port)
 		port->tc_offload_cnt--;
 	kfree(nfp_flow->action_data);
@@ -1163,13 +1140,10 @@
 	ctx_id = be32_to_cpu(nfp_flow->meta.host_ctx_id);
 
 	spin_lock_bh(&priv->stats_lock);
-<<<<<<< HEAD
-=======
 	/* If request is for a sub_flow, update stats from merged flows. */
 	if (!list_empty(&nfp_flow->linked_flows))
 		nfp_flower_update_merge_stats(app, nfp_flow);
 
->>>>>>> 0ecfebd2
 	flow_stats_update(&flow->stats, priv->stats[ctx_id].bytes,
 			  priv->stats[ctx_id].pkts, priv->stats[ctx_id].used);
 
@@ -1211,12 +1185,9 @@
 	case TC_SETUP_CLSFLOWER:
 		return nfp_flower_repr_offload(repr->app, repr->netdev,
 					       type_data);
-<<<<<<< HEAD
-=======
 	case TC_SETUP_CLSMATCHALL:
 		return nfp_flower_setup_qos_offload(repr->app, repr->netdev,
 						    type_data);
->>>>>>> 0ecfebd2
 	default:
 		return -EOPNOTSUPP;
 	}
@@ -1309,13 +1280,9 @@
 	struct nfp_flower_priv *priv = app->priv;
 	int err;
 
-<<<<<<< HEAD
-	if (f->binder_type != TCF_BLOCK_BINDER_TYPE_CLSACT_INGRESS)
-=======
 	if (f->binder_type != TCF_BLOCK_BINDER_TYPE_CLSACT_INGRESS &&
 	    !(f->binder_type == TCF_BLOCK_BINDER_TYPE_CLSACT_EGRESS &&
 	      nfp_flower_internal_port_can_offload(app, netdev)))
->>>>>>> 0ecfebd2
 		return -EOPNOTSUPP;
 
 	switch (f->command) {
