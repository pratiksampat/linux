/*******************************************************************************

  Intel(R) Gigabit Ethernet Linux driver
  Copyright(c) 2007-2014 Intel Corporation.

  This program is free software; you can redistribute it and/or modify it
  under the terms and conditions of the GNU General Public License,
  version 2, as published by the Free Software Foundation.

  This program is distributed in the hope it will be useful, but WITHOUT
  ANY WARRANTY; without even the implied warranty of MERCHANTABILITY or
  FITNESS FOR A PARTICULAR PURPOSE.  See the GNU General Public License for
  more details.

  You should have received a copy of the GNU General Public License along with
  this program; if not, see <http://www.gnu.org/licenses/>.

  The full GNU General Public License is included in this distribution in
  the file called "COPYING".

  Contact Information:
  e1000-devel Mailing List <e1000-devel@lists.sourceforge.net>
  Intel Corporation, 5200 N.E. Elam Young Parkway, Hillsboro, OR 97124-6497

*******************************************************************************/

#include <linux/if_ether.h>
#include <linux/delay.h>
#include <linux/pci.h>
#include <linux/netdevice.h>
#include <linux/etherdevice.h>

#include "e1000_mac.h"

#include "igb.h"

static s32 igb_set_default_fc(struct e1000_hw *hw);
static s32 igb_set_fc_watermarks(struct e1000_hw *hw);

/**
 *  igb_get_bus_info_pcie - Get PCIe bus information
 *  @hw: pointer to the HW structure
 *
 *  Determines and stores the system bus information for a particular
 *  network interface.  The following bus information is determined and stored:
 *  bus speed, bus width, type (PCIe), and PCIe function.
 **/
s32 igb_get_bus_info_pcie(struct e1000_hw *hw)
{
	struct e1000_bus_info *bus = &hw->bus;
	s32 ret_val;
	u32 reg;
	u16 pcie_link_status;

	bus->type = e1000_bus_type_pci_express;

	ret_val = igb_read_pcie_cap_reg(hw,
					PCI_EXP_LNKSTA,
					&pcie_link_status);
	if (ret_val) {
		bus->width = e1000_bus_width_unknown;
		bus->speed = e1000_bus_speed_unknown;
	} else {
		switch (pcie_link_status & PCI_EXP_LNKSTA_CLS) {
		case PCI_EXP_LNKSTA_CLS_2_5GB:
			bus->speed = e1000_bus_speed_2500;
			break;
		case PCI_EXP_LNKSTA_CLS_5_0GB:
			bus->speed = e1000_bus_speed_5000;
			break;
		default:
			bus->speed = e1000_bus_speed_unknown;
			break;
		}

		bus->width = (enum e1000_bus_width)((pcie_link_status &
						     PCI_EXP_LNKSTA_NLW) >>
						     PCI_EXP_LNKSTA_NLW_SHIFT);
	}

	reg = rd32(E1000_STATUS);
	bus->func = (reg & E1000_STATUS_FUNC_MASK) >> E1000_STATUS_FUNC_SHIFT;

	return 0;
}

/**
 *  igb_clear_vfta - Clear VLAN filter table
 *  @hw: pointer to the HW structure
 *
 *  Clears the register array which contains the VLAN filter table by
 *  setting all the values to 0.
 **/
void igb_clear_vfta(struct e1000_hw *hw)
{
	u32 offset;

	for (offset = 0; offset < E1000_VLAN_FILTER_TBL_SIZE; offset++) {
		array_wr32(E1000_VFTA, offset, 0);
		wrfl();
	}
}

/**
 *  igb_write_vfta - Write value to VLAN filter table
 *  @hw: pointer to the HW structure
 *  @offset: register offset in VLAN filter table
 *  @value: register value written to VLAN filter table
 *
 *  Writes value at the given offset in the register array which stores
 *  the VLAN filter table.
 **/
static void igb_write_vfta(struct e1000_hw *hw, u32 offset, u32 value)
{
	array_wr32(E1000_VFTA, offset, value);
	wrfl();
}

/* Due to a hw errata, if the host tries to  configure the VFTA register
 * while performing queries from the BMC or DMA, then the VFTA in some
 * cases won't be written.
 */

/**
 *  igb_clear_vfta_i350 - Clear VLAN filter table
 *  @hw: pointer to the HW structure
 *
 *  Clears the register array which contains the VLAN filter table by
 *  setting all the values to 0.
 **/
void igb_clear_vfta_i350(struct e1000_hw *hw)
{
	u32 offset;
	int i;

	for (offset = 0; offset < E1000_VLAN_FILTER_TBL_SIZE; offset++) {
		for (i = 0; i < 10; i++)
			array_wr32(E1000_VFTA, offset, 0);

		wrfl();
	}
}

/**
 *  igb_write_vfta_i350 - Write value to VLAN filter table
 *  @hw: pointer to the HW structure
 *  @offset: register offset in VLAN filter table
 *  @value: register value written to VLAN filter table
 *
 *  Writes value at the given offset in the register array which stores
 *  the VLAN filter table.
 **/
static void igb_write_vfta_i350(struct e1000_hw *hw, u32 offset, u32 value)
{
	int i;

	for (i = 0; i < 10; i++)
		array_wr32(E1000_VFTA, offset, value);

	wrfl();
}

/**
 *  igb_init_rx_addrs - Initialize receive address's
 *  @hw: pointer to the HW structure
 *  @rar_count: receive address registers
 *
 *  Setups the receive address registers by setting the base receive address
 *  register to the devices MAC address and clearing all the other receive
 *  address registers to 0.
 **/
void igb_init_rx_addrs(struct e1000_hw *hw, u16 rar_count)
{
	u32 i;
	u8 mac_addr[ETH_ALEN] = {0};

	/* Setup the receive address */
	hw_dbg("Programming MAC Address into RAR[0]\n");

	hw->mac.ops.rar_set(hw, hw->mac.addr, 0);

	/* Zero out the other (rar_entry_count - 1) receive addresses */
	hw_dbg("Clearing RAR[1-%u]\n", rar_count-1);
	for (i = 1; i < rar_count; i++)
		hw->mac.ops.rar_set(hw, mac_addr, i);
}

/**
 *  igb_vfta_set - enable or disable vlan in VLAN filter table
 *  @hw: pointer to the HW structure
 *  @vid: VLAN id to add or remove
 *  @add: if true add filter, if false remove
 *
 *  Sets or clears a bit in the VLAN filter table array based on VLAN id
 *  and if we are adding or removing the filter
 **/
s32 igb_vfta_set(struct e1000_hw *hw, u32 vid, bool add)
{
	u32 index = (vid >> E1000_VFTA_ENTRY_SHIFT) & E1000_VFTA_ENTRY_MASK;
	u32 mask = 1 << (vid & E1000_VFTA_ENTRY_BIT_SHIFT_MASK);
	u32 vfta;
	struct igb_adapter *adapter = hw->back;
	s32 ret_val = 0;

	vfta = adapter->shadow_vfta[index];

	/* bit was set/cleared before we started */
	if ((!!(vfta & mask)) == add) {
		ret_val = -E1000_ERR_CONFIG;
	} else {
		if (add)
			vfta |= mask;
		else
			vfta &= ~mask;
	}
	if ((hw->mac.type == e1000_i350) || (hw->mac.type == e1000_i354))
		igb_write_vfta_i350(hw, index, vfta);
	else
		igb_write_vfta(hw, index, vfta);
	adapter->shadow_vfta[index] = vfta;

	return ret_val;
}

/**
 *  igb_check_alt_mac_addr - Check for alternate MAC addr
 *  @hw: pointer to the HW structure
 *
 *  Checks the nvm for an alternate MAC address.  An alternate MAC address
 *  can be setup by pre-boot software and must be treated like a permanent
 *  address and must override the actual permanent MAC address.  If an
 *  alternate MAC address is found it is saved in the hw struct and
 *  programmed into RAR0 and the function returns success, otherwise the
 *  function returns an error.
 **/
s32 igb_check_alt_mac_addr(struct e1000_hw *hw)
{
	u32 i;
	s32 ret_val = 0;
	u16 offset, nvm_alt_mac_addr_offset, nvm_data;
	u8 alt_mac_addr[ETH_ALEN];

	/* Alternate MAC address is handled by the option ROM for 82580
	 * and newer. SW support not required.
	 */
	if (hw->mac.type >= e1000_82580)
		goto out;

	ret_val = hw->nvm.ops.read(hw, NVM_ALT_MAC_ADDR_PTR, 1,
				 &nvm_alt_mac_addr_offset);
	if (ret_val) {
		hw_dbg("NVM Read Error\n");
		goto out;
	}

	if ((nvm_alt_mac_addr_offset == 0xFFFF) ||
	    (nvm_alt_mac_addr_offset == 0x0000))
		/* There is no Alternate MAC Address */
		goto out;

	if (hw->bus.func == E1000_FUNC_1)
		nvm_alt_mac_addr_offset += E1000_ALT_MAC_ADDRESS_OFFSET_LAN1;
	if (hw->bus.func == E1000_FUNC_2)
		nvm_alt_mac_addr_offset += E1000_ALT_MAC_ADDRESS_OFFSET_LAN2;

	if (hw->bus.func == E1000_FUNC_3)
		nvm_alt_mac_addr_offset += E1000_ALT_MAC_ADDRESS_OFFSET_LAN3;
	for (i = 0; i < ETH_ALEN; i += 2) {
		offset = nvm_alt_mac_addr_offset + (i >> 1);
		ret_val = hw->nvm.ops.read(hw, offset, 1, &nvm_data);
		if (ret_val) {
			hw_dbg("NVM Read Error\n");
			goto out;
		}

		alt_mac_addr[i] = (u8)(nvm_data & 0xFF);
		alt_mac_addr[i + 1] = (u8)(nvm_data >> 8);
	}

	/* if multicast bit is set, the alternate address will not be used */
	if (is_multicast_ether_addr(alt_mac_addr)) {
		hw_dbg("Ignoring Alternate Mac Address with MC bit set\n");
		goto out;
	}

	/* We have a valid alternate MAC address, and we want to treat it the
	 * same as the normal permanent MAC address stored by the HW into the
	 * RAR. Do this by mapping this address into RAR0.
	 */
	hw->mac.ops.rar_set(hw, alt_mac_addr, 0);

out:
	return ret_val;
}

/**
 *  igb_rar_set - Set receive address register
 *  @hw: pointer to the HW structure
 *  @addr: pointer to the receive address
 *  @index: receive address array register
 *
 *  Sets the receive address array register at index to the address passed
 *  in by addr.
 **/
void igb_rar_set(struct e1000_hw *hw, u8 *addr, u32 index)
{
	u32 rar_low, rar_high;

	/* HW expects these in little endian so we reverse the byte order
	 * from network order (big endian) to little endian
	 */
	rar_low = ((u32) addr[0] |
		   ((u32) addr[1] << 8) |
		    ((u32) addr[2] << 16) | ((u32) addr[3] << 24));

	rar_high = ((u32) addr[4] | ((u32) addr[5] << 8));

	/* If MAC address zero, no need to set the AV bit */
	if (rar_low || rar_high)
		rar_high |= E1000_RAH_AV;

	/* Some bridges will combine consecutive 32-bit writes into
	 * a single burst write, which will malfunction on some parts.
	 * The flushes avoid this.
	 */
	wr32(E1000_RAL(index), rar_low);
	wrfl();
	wr32(E1000_RAH(index), rar_high);
	wrfl();
}

/**
 *  igb_mta_set - Set multicast filter table address
 *  @hw: pointer to the HW structure
 *  @hash_value: determines the MTA register and bit to set
 *
 *  The multicast table address is a register array of 32-bit registers.
 *  The hash_value is used to determine what register the bit is in, the
 *  current value is read, the new bit is OR'd in and the new value is
 *  written back into the register.
 **/
void igb_mta_set(struct e1000_hw *hw, u32 hash_value)
{
	u32 hash_bit, hash_reg, mta;

	/* The MTA is a register array of 32-bit registers. It is
	 * treated like an array of (32*mta_reg_count) bits.  We want to
	 * set bit BitArray[hash_value]. So we figure out what register
	 * the bit is in, read it, OR in the new bit, then write
	 * back the new value.  The (hw->mac.mta_reg_count - 1) serves as a
	 * mask to bits 31:5 of the hash value which gives us the
	 * register we're modifying.  The hash bit within that register
	 * is determined by the lower 5 bits of the hash value.
	 */
	hash_reg = (hash_value >> 5) & (hw->mac.mta_reg_count - 1);
	hash_bit = hash_value & 0x1F;

	mta = array_rd32(E1000_MTA, hash_reg);

	mta |= (1 << hash_bit);

	array_wr32(E1000_MTA, hash_reg, mta);
	wrfl();
}

/**
 *  igb_hash_mc_addr - Generate a multicast hash value
 *  @hw: pointer to the HW structure
 *  @mc_addr: pointer to a multicast address
 *
 *  Generates a multicast address hash value which is used to determine
 *  the multicast filter table array address and new table value.  See
 *  igb_mta_set()
 **/
static u32 igb_hash_mc_addr(struct e1000_hw *hw, u8 *mc_addr)
{
	u32 hash_value, hash_mask;
	u8 bit_shift = 0;

	/* Register count multiplied by bits per register */
	hash_mask = (hw->mac.mta_reg_count * 32) - 1;

	/* For a mc_filter_type of 0, bit_shift is the number of left-shifts
	 * where 0xFF would still fall within the hash mask.
	 */
	while (hash_mask >> bit_shift != 0xFF)
		bit_shift++;

	/* The portion of the address that is used for the hash table
	 * is determined by the mc_filter_type setting.
	 * The algorithm is such that there is a total of 8 bits of shifting.
	 * The bit_shift for a mc_filter_type of 0 represents the number of
	 * left-shifts where the MSB of mc_addr[5] would still fall within
	 * the hash_mask.  Case 0 does this exactly.  Since there are a total
	 * of 8 bits of shifting, then mc_addr[4] will shift right the
	 * remaining number of bits. Thus 8 - bit_shift.  The rest of the
	 * cases are a variation of this algorithm...essentially raising the
	 * number of bits to shift mc_addr[5] left, while still keeping the
	 * 8-bit shifting total.
	 *
	 * For example, given the following Destination MAC Address and an
	 * mta register count of 128 (thus a 4096-bit vector and 0xFFF mask),
	 * we can see that the bit_shift for case 0 is 4.  These are the hash
	 * values resulting from each mc_filter_type...
	 * [0] [1] [2] [3] [4] [5]
	 * 01  AA  00  12  34  56
	 * LSB                 MSB
	 *
	 * case 0: hash_value = ((0x34 >> 4) | (0x56 << 4)) & 0xFFF = 0x563
	 * case 1: hash_value = ((0x34 >> 3) | (0x56 << 5)) & 0xFFF = 0xAC6
	 * case 2: hash_value = ((0x34 >> 2) | (0x56 << 6)) & 0xFFF = 0x163
	 * case 3: hash_value = ((0x34 >> 0) | (0x56 << 8)) & 0xFFF = 0x634
	 */
	switch (hw->mac.mc_filter_type) {
	default:
	case 0:
		break;
	case 1:
		bit_shift += 1;
		break;
	case 2:
		bit_shift += 2;
		break;
	case 3:
		bit_shift += 4;
		break;
	}

	hash_value = hash_mask & (((mc_addr[4] >> (8 - bit_shift)) |
				  (((u16) mc_addr[5]) << bit_shift)));

	return hash_value;
}

/**
 *  igb_update_mc_addr_list - Update Multicast addresses
 *  @hw: pointer to the HW structure
 *  @mc_addr_list: array of multicast addresses to program
 *  @mc_addr_count: number of multicast addresses to program
 *
 *  Updates entire Multicast Table Array.
 *  The caller must have a packed mc_addr_list of multicast addresses.
 **/
void igb_update_mc_addr_list(struct e1000_hw *hw,
			     u8 *mc_addr_list, u32 mc_addr_count)
{
	u32 hash_value, hash_bit, hash_reg;
	int i;

	/* clear mta_shadow */
	memset(&hw->mac.mta_shadow, 0, sizeof(hw->mac.mta_shadow));

	/* update mta_shadow from mc_addr_list */
	for (i = 0; (u32) i < mc_addr_count; i++) {
		hash_value = igb_hash_mc_addr(hw, mc_addr_list);

		hash_reg = (hash_value >> 5) & (hw->mac.mta_reg_count - 1);
		hash_bit = hash_value & 0x1F;

		hw->mac.mta_shadow[hash_reg] |= (1 << hash_bit);
		mc_addr_list += (ETH_ALEN);
	}

	/* replace the entire MTA table */
	for (i = hw->mac.mta_reg_count - 1; i >= 0; i--)
		array_wr32(E1000_MTA, i, hw->mac.mta_shadow[i]);
	wrfl();
}

/**
 *  igb_clear_hw_cntrs_base - Clear base hardware counters
 *  @hw: pointer to the HW structure
 *
 *  Clears the base hardware counters by reading the counter registers.
 **/
void igb_clear_hw_cntrs_base(struct e1000_hw *hw)
{
	rd32(E1000_CRCERRS);
	rd32(E1000_SYMERRS);
	rd32(E1000_MPC);
	rd32(E1000_SCC);
	rd32(E1000_ECOL);
	rd32(E1000_MCC);
	rd32(E1000_LATECOL);
	rd32(E1000_COLC);
	rd32(E1000_DC);
	rd32(E1000_SEC);
	rd32(E1000_RLEC);
	rd32(E1000_XONRXC);
	rd32(E1000_XONTXC);
	rd32(E1000_XOFFRXC);
	rd32(E1000_XOFFTXC);
	rd32(E1000_FCRUC);
	rd32(E1000_GPRC);
	rd32(E1000_BPRC);
	rd32(E1000_MPRC);
	rd32(E1000_GPTC);
	rd32(E1000_GORCL);
	rd32(E1000_GORCH);
	rd32(E1000_GOTCL);
	rd32(E1000_GOTCH);
	rd32(E1000_RNBC);
	rd32(E1000_RUC);
	rd32(E1000_RFC);
	rd32(E1000_ROC);
	rd32(E1000_RJC);
	rd32(E1000_TORL);
	rd32(E1000_TORH);
	rd32(E1000_TOTL);
	rd32(E1000_TOTH);
	rd32(E1000_TPR);
	rd32(E1000_TPT);
	rd32(E1000_MPTC);
	rd32(E1000_BPTC);
}

/**
 *  igb_check_for_copper_link - Check for link (Copper)
 *  @hw: pointer to the HW structure
 *
 *  Checks to see of the link status of the hardware has changed.  If a
 *  change in link status has been detected, then we read the PHY registers
 *  to get the current speed/duplex if link exists.
 **/
s32 igb_check_for_copper_link(struct e1000_hw *hw)
{
	struct e1000_mac_info *mac = &hw->mac;
	s32 ret_val;
	bool link;

	/* We only want to go out to the PHY registers to see if Auto-Neg
	 * has completed and/or if our link status has changed.  The
	 * get_link_status flag is set upon receiving a Link Status
	 * Change or Rx Sequence Error interrupt.
	 */
	if (!mac->get_link_status) {
		ret_val = 0;
		goto out;
	}

	/* First we want to see if the MII Status Register reports
	 * link.  If so, then we want to get the current speed/duplex
	 * of the PHY.
	 */
	ret_val = igb_phy_has_link(hw, 1, 0, &link);
	if (ret_val)
		goto out;

	if (!link)
		goto out; /* No link detected */

	mac->get_link_status = false;

	/* Check if there was DownShift, must be checked
	 * immediately after link-up
	 */
	igb_check_downshift(hw);

	/* If we are forcing speed/duplex, then we simply return since
	 * we have already determined whether we have link or not.
	 */
	if (!mac->autoneg) {
		ret_val = -E1000_ERR_CONFIG;
		goto out;
	}

	/* Auto-Neg is enabled.  Auto Speed Detection takes care
	 * of MAC speed/duplex configuration.  So we only need to
	 * configure Collision Distance in the MAC.
	 */
	igb_config_collision_dist(hw);

	/* Configure Flow Control now that Auto-Neg has completed.
	 * First, we need to restore the desired flow control
	 * settings because we may have had to re-autoneg with a
	 * different link partner.
	 */
	ret_val = igb_config_fc_after_link_up(hw);
	if (ret_val)
		hw_dbg("Error configuring flow control\n");

out:
	return ret_val;
}

/**
 *  igb_setup_link - Setup flow control and link settings
 *  @hw: pointer to the HW structure
 *
 *  Determines which flow control settings to use, then configures flow
 *  control.  Calls the appropriate media-specific link configuration
 *  function.  Assuming the adapter has a valid link partner, a valid link
 *  should be established.  Assumes the hardware has previously been reset
 *  and the transmitter and receiver are not enabled.
 **/
s32 igb_setup_link(struct e1000_hw *hw)
{
	s32 ret_val = 0;

	/* In the case of the phy reset being blocked, we already have a link.
	 * We do not need to set it up again.
	 */
	if (igb_check_reset_block(hw))
		goto out;

	/* If requested flow control is set to default, set flow control
	 * based on the EEPROM flow control settings.
	 */
	if (hw->fc.requested_mode == e1000_fc_default) {
		ret_val = igb_set_default_fc(hw);
		if (ret_val)
			goto out;
	}

	/* We want to save off the original Flow Control configuration just
	 * in case we get disconnected and then reconnected into a different
	 * hub or switch with different Flow Control capabilities.
	 */
	hw->fc.current_mode = hw->fc.requested_mode;

	hw_dbg("After fix-ups FlowControl is now = %x\n", hw->fc.current_mode);

	/* Call the necessary media_type subroutine to configure the link. */
	ret_val = hw->mac.ops.setup_physical_interface(hw);
	if (ret_val)
		goto out;

	/* Initialize the flow control address, type, and PAUSE timer
	 * registers to their default values.  This is done even if flow
	 * control is disabled, because it does not hurt anything to
	 * initialize these registers.
	 */
	hw_dbg("Initializing the Flow Control address, type and timer regs\n");
	wr32(E1000_FCT, FLOW_CONTROL_TYPE);
	wr32(E1000_FCAH, FLOW_CONTROL_ADDRESS_HIGH);
	wr32(E1000_FCAL, FLOW_CONTROL_ADDRESS_LOW);

	wr32(E1000_FCTTV, hw->fc.pause_time);

	ret_val = igb_set_fc_watermarks(hw);

out:

	return ret_val;
}

/**
 *  igb_config_collision_dist - Configure collision distance
 *  @hw: pointer to the HW structure
 *
 *  Configures the collision distance to the default value and is used
 *  during link setup. Currently no func pointer exists and all
 *  implementations are handled in the generic version of this function.
 **/
void igb_config_collision_dist(struct e1000_hw *hw)
{
	u32 tctl;

	tctl = rd32(E1000_TCTL);

	tctl &= ~E1000_TCTL_COLD;
	tctl |= E1000_COLLISION_DISTANCE << E1000_COLD_SHIFT;

	wr32(E1000_TCTL, tctl);
	wrfl();
}

/**
 *  igb_set_fc_watermarks - Set flow control high/low watermarks
 *  @hw: pointer to the HW structure
 *
 *  Sets the flow control high/low threshold (watermark) registers.  If
 *  flow control XON frame transmission is enabled, then set XON frame
 *  tansmission as well.
 **/
static s32 igb_set_fc_watermarks(struct e1000_hw *hw)
{
	s32 ret_val = 0;
	u32 fcrtl = 0, fcrth = 0;

	/* Set the flow control receive threshold registers.  Normally,
	 * these registers will be set to a default threshold that may be
	 * adjusted later by the driver's runtime code.  However, if the
	 * ability to transmit pause frames is not enabled, then these
	 * registers will be set to 0.
	 */
	if (hw->fc.current_mode & e1000_fc_tx_pause) {
		/* We need to set up the Receive Threshold high and low water
		 * marks as well as (optionally) enabling the transmission of
		 * XON frames.
		 */
		fcrtl = hw->fc.low_water;
		if (hw->fc.send_xon)
			fcrtl |= E1000_FCRTL_XONE;

		fcrth = hw->fc.high_water;
	}
	wr32(E1000_FCRTL, fcrtl);
	wr32(E1000_FCRTH, fcrth);

	return ret_val;
}

/**
 *  igb_set_default_fc - Set flow control default values
 *  @hw: pointer to the HW structure
 *
 *  Read the EEPROM for the default values for flow control and store the
 *  values.
 **/
static s32 igb_set_default_fc(struct e1000_hw *hw)
{
	s32 ret_val = 0;
	u16 lan_offset;
	u16 nvm_data;

	/* Read and store word 0x0F of the EEPROM. This word contains bits
	 * that determine the hardware's default PAUSE (flow control) mode,
	 * a bit that determines whether the HW defaults to enabling or
	 * disabling auto-negotiation, and the direction of the
	 * SW defined pins. If there is no SW over-ride of the flow
	 * control setting, then the variable hw->fc will
	 * be initialized based on a value in the EEPROM.
	 */
	if (hw->mac.type == e1000_i350) {
		lan_offset = NVM_82580_LAN_FUNC_OFFSET(hw->bus.func);
		ret_val = hw->nvm.ops.read(hw, NVM_INIT_CONTROL2_REG
					   + lan_offset, 1, &nvm_data);
	 } else {
		ret_val = hw->nvm.ops.read(hw, NVM_INIT_CONTROL2_REG,
					   1, &nvm_data);
	 }

	if (ret_val) {
		hw_dbg("NVM Read Error\n");
		goto out;
	}

	if ((nvm_data & NVM_WORD0F_PAUSE_MASK) == 0)
		hw->fc.requested_mode = e1000_fc_none;
	else if ((nvm_data & NVM_WORD0F_PAUSE_MASK) ==
		 NVM_WORD0F_ASM_DIR)
		hw->fc.requested_mode = e1000_fc_tx_pause;
	else
		hw->fc.requested_mode = e1000_fc_full;

out:
	return ret_val;
}

/**
 *  igb_force_mac_fc - Force the MAC's flow control settings
 *  @hw: pointer to the HW structure
 *
 *  Force the MAC's flow control settings.  Sets the TFCE and RFCE bits in the
 *  device control register to reflect the adapter settings.  TFCE and RFCE
 *  need to be explicitly set by software when a copper PHY is used because
 *  autonegotiation is managed by the PHY rather than the MAC.  Software must
 *  also configure these bits when link is forced on a fiber connection.
 **/
s32 igb_force_mac_fc(struct e1000_hw *hw)
{
	u32 ctrl;
	s32 ret_val = 0;

	ctrl = rd32(E1000_CTRL);

	/* Because we didn't get link via the internal auto-negotiation
	 * mechanism (we either forced link or we got link via PHY
	 * auto-neg), we have to manually enable/disable transmit an
	 * receive flow control.
	 *
	 * The "Case" statement below enables/disable flow control
	 * according to the "hw->fc.current_mode" parameter.
	 *
	 * The possible values of the "fc" parameter are:
	 *      0:  Flow control is completely disabled
	 *      1:  Rx flow control is enabled (we can receive pause
	 *          frames but not send pause frames).
	 *      2:  Tx flow control is enabled (we can send pause frames
	 *          frames but we do not receive pause frames).
	 *      3:  Both Rx and TX flow control (symmetric) is enabled.
	 *  other:  No other values should be possible at this point.
	 */
	hw_dbg("hw->fc.current_mode = %u\n", hw->fc.current_mode);

	switch (hw->fc.current_mode) {
	case e1000_fc_none:
		ctrl &= (~(E1000_CTRL_TFCE | E1000_CTRL_RFCE));
		break;
	case e1000_fc_rx_pause:
		ctrl &= (~E1000_CTRL_TFCE);
		ctrl |= E1000_CTRL_RFCE;
		break;
	case e1000_fc_tx_pause:
		ctrl &= (~E1000_CTRL_RFCE);
		ctrl |= E1000_CTRL_TFCE;
		break;
	case e1000_fc_full:
		ctrl |= (E1000_CTRL_TFCE | E1000_CTRL_RFCE);
		break;
	default:
		hw_dbg("Flow control param set incorrectly\n");
		ret_val = -E1000_ERR_CONFIG;
		goto out;
	}

	wr32(E1000_CTRL, ctrl);

out:
	return ret_val;
}

/**
 *  igb_config_fc_after_link_up - Configures flow control after link
 *  @hw: pointer to the HW structure
 *
 *  Checks the status of auto-negotiation after link up to ensure that the
 *  speed and duplex were not forced.  If the link needed to be forced, then
 *  flow control needs to be forced also.  If auto-negotiation is enabled
 *  and did not fail, then we configure flow control based on our link
 *  partner.
 **/
s32 igb_config_fc_after_link_up(struct e1000_hw *hw)
{
	struct e1000_mac_info *mac = &hw->mac;
	s32 ret_val = 0;
	u32 pcs_status_reg, pcs_adv_reg, pcs_lp_ability_reg, pcs_ctrl_reg;
	u16 mii_status_reg, mii_nway_adv_reg, mii_nway_lp_ability_reg;
	u16 speed, duplex;

	/* Check for the case where we have fiber media and auto-neg failed
	 * so we had to force link.  In this case, we need to force the
	 * configuration of the MAC to match the "fc" parameter.
	 */
	if (mac->autoneg_failed) {
		if (hw->phy.media_type == e1000_media_type_internal_serdes)
			ret_val = igb_force_mac_fc(hw);
	} else {
		if (hw->phy.media_type == e1000_media_type_copper)
			ret_val = igb_force_mac_fc(hw);
	}

	if (ret_val) {
		hw_dbg("Error forcing flow control settings\n");
		goto out;
	}

	/* Check for the case where we have copper media and auto-neg is
	 * enabled.  In this case, we need to check and see if Auto-Neg
	 * has completed, and if so, how the PHY and link partner has
	 * flow control configured.
	 */
	if ((hw->phy.media_type == e1000_media_type_copper) && mac->autoneg) {
		/* Read the MII Status Register and check to see if AutoNeg
		 * has completed.  We read this twice because this reg has
		 * some "sticky" (latched) bits.
		 */
		ret_val = hw->phy.ops.read_reg(hw, PHY_STATUS,
						   &mii_status_reg);
		if (ret_val)
			goto out;
		ret_val = hw->phy.ops.read_reg(hw, PHY_STATUS,
						   &mii_status_reg);
		if (ret_val)
			goto out;

		if (!(mii_status_reg & MII_SR_AUTONEG_COMPLETE)) {
			hw_dbg("Copper PHY and Auto Neg has not completed.\n");
			goto out;
		}

		/* The AutoNeg process has completed, so we now need to
		 * read both the Auto Negotiation Advertisement
		 * Register (Address 4) and the Auto_Negotiation Base
		 * Page Ability Register (Address 5) to determine how
		 * flow control was negotiated.
		 */
		ret_val = hw->phy.ops.read_reg(hw, PHY_AUTONEG_ADV,
					    &mii_nway_adv_reg);
		if (ret_val)
			goto out;
		ret_val = hw->phy.ops.read_reg(hw, PHY_LP_ABILITY,
					    &mii_nway_lp_ability_reg);
		if (ret_val)
			goto out;

		/* Two bits in the Auto Negotiation Advertisement Register
		 * (Address 4) and two bits in the Auto Negotiation Base
		 * Page Ability Register (Address 5) determine flow control
		 * for both the PHY and the link partner.  The following
		 * table, taken out of the IEEE 802.3ab/D6.0 dated March 25,
		 * 1999, describes these PAUSE resolution bits and how flow
		 * control is determined based upon these settings.
		 * NOTE:  DC = Don't Care
		 *
		 *   LOCAL DEVICE  |   LINK PARTNER
		 * PAUSE | ASM_DIR | PAUSE | ASM_DIR | NIC Resolution
		 *-------|---------|-------|---------|--------------------
		 *   0   |    0    |  DC   |   DC    | e1000_fc_none
		 *   0   |    1    |   0   |   DC    | e1000_fc_none
		 *   0   |    1    |   1   |    0    | e1000_fc_none
		 *   0   |    1    |   1   |    1    | e1000_fc_tx_pause
		 *   1   |    0    |   0   |   DC    | e1000_fc_none
		 *   1   |   DC    |   1   |   DC    | e1000_fc_full
		 *   1   |    1    |   0   |    0    | e1000_fc_none
		 *   1   |    1    |   0   |    1    | e1000_fc_rx_pause
		 *
		 * Are both PAUSE bits set to 1?  If so, this implies
		 * Symmetric Flow Control is enabled at both ends.  The
		 * ASM_DIR bits are irrelevant per the spec.
		 *
		 * For Symmetric Flow Control:
		 *
		 *   LOCAL DEVICE  |   LINK PARTNER
		 * PAUSE | ASM_DIR | PAUSE | ASM_DIR | Result
		 *-------|---------|-------|---------|--------------------
		 *   1   |   DC    |   1   |   DC    | E1000_fc_full
		 *
		 */
		if ((mii_nway_adv_reg & NWAY_AR_PAUSE) &&
		    (mii_nway_lp_ability_reg & NWAY_LPAR_PAUSE)) {
			/* Now we need to check if the user selected RX ONLY
			 * of pause frames.  In this case, we had to advertise
			 * FULL flow control because we could not advertise RX
			 * ONLY. Hence, we must now check to see if we need to
			 * turn OFF  the TRANSMISSION of PAUSE frames.
			 */
			if (hw->fc.requested_mode == e1000_fc_full) {
				hw->fc.current_mode = e1000_fc_full;
				hw_dbg("Flow Control = FULL.\n");
			} else {
				hw->fc.current_mode = e1000_fc_rx_pause;
<<<<<<< HEAD
				hw_dbg("Flow Control = RX PAUSE frames only.\r\n");
=======
				hw_dbg("Flow Control = RX PAUSE frames only.\n");
>>>>>>> a450a685
			}
		}
		/* For receiving PAUSE frames ONLY.
		 *
		 *   LOCAL DEVICE  |   LINK PARTNER
		 * PAUSE | ASM_DIR | PAUSE | ASM_DIR | Result
		 *-------|---------|-------|---------|--------------------
		 *   0   |    1    |   1   |    1    | e1000_fc_tx_pause
		 */
		else if (!(mii_nway_adv_reg & NWAY_AR_PAUSE) &&
			  (mii_nway_adv_reg & NWAY_AR_ASM_DIR) &&
			  (mii_nway_lp_ability_reg & NWAY_LPAR_PAUSE) &&
			  (mii_nway_lp_ability_reg & NWAY_LPAR_ASM_DIR)) {
			hw->fc.current_mode = e1000_fc_tx_pause;
			hw_dbg("Flow Control = TX PAUSE frames only.\n");
		}
		/* For transmitting PAUSE frames ONLY.
		 *
		 *   LOCAL DEVICE  |   LINK PARTNER
		 * PAUSE | ASM_DIR | PAUSE | ASM_DIR | Result
		 *-------|---------|-------|---------|--------------------
		 *   1   |    1    |   0   |    1    | e1000_fc_rx_pause
		 */
		else if ((mii_nway_adv_reg & NWAY_AR_PAUSE) &&
			 (mii_nway_adv_reg & NWAY_AR_ASM_DIR) &&
			 !(mii_nway_lp_ability_reg & NWAY_LPAR_PAUSE) &&
			 (mii_nway_lp_ability_reg & NWAY_LPAR_ASM_DIR)) {
			hw->fc.current_mode = e1000_fc_rx_pause;
			hw_dbg("Flow Control = RX PAUSE frames only.\n");
		}
		/* Per the IEEE spec, at this point flow control should be
		 * disabled.  However, we want to consider that we could
		 * be connected to a legacy switch that doesn't advertise
		 * desired flow control, but can be forced on the link
		 * partner.  So if we advertised no flow control, that is
		 * what we will resolve to.  If we advertised some kind of
		 * receive capability (Rx Pause Only or Full Flow Control)
		 * and the link partner advertised none, we will configure
		 * ourselves to enable Rx Flow Control only.  We can do
		 * this safely for two reasons:  If the link partner really
		 * didn't want flow control enabled, and we enable Rx, no
		 * harm done since we won't be receiving any PAUSE frames
		 * anyway.  If the intent on the link partner was to have
		 * flow control enabled, then by us enabling RX only, we
		 * can at least receive pause frames and process them.
		 * This is a good idea because in most cases, since we are
		 * predominantly a server NIC, more times than not we will
		 * be asked to delay transmission of packets than asking
		 * our link partner to pause transmission of frames.
		 */
		else if ((hw->fc.requested_mode == e1000_fc_none) ||
			 (hw->fc.requested_mode == e1000_fc_tx_pause) ||
			 (hw->fc.strict_ieee)) {
			hw->fc.current_mode = e1000_fc_none;
			hw_dbg("Flow Control = NONE.\n");
		} else {
			hw->fc.current_mode = e1000_fc_rx_pause;
			hw_dbg("Flow Control = RX PAUSE frames only.\n");
		}

		/* Now we need to do one last check...  If we auto-
		 * negotiated to HALF DUPLEX, flow control should not be
		 * enabled per IEEE 802.3 spec.
		 */
		ret_val = hw->mac.ops.get_speed_and_duplex(hw, &speed, &duplex);
		if (ret_val) {
			hw_dbg("Error getting link speed and duplex\n");
			goto out;
		}

		if (duplex == HALF_DUPLEX)
			hw->fc.current_mode = e1000_fc_none;

		/* Now we call a subroutine to actually force the MAC
		 * controller to use the correct flow control settings.
		 */
		ret_val = igb_force_mac_fc(hw);
		if (ret_val) {
			hw_dbg("Error forcing flow control settings\n");
			goto out;
		}
	}
	/* Check for the case where we have SerDes media and auto-neg is
	 * enabled.  In this case, we need to check and see if Auto-Neg
	 * has completed, and if so, how the PHY and link partner has
	 * flow control configured.
	 */
	if ((hw->phy.media_type == e1000_media_type_internal_serdes)
		&& mac->autoneg) {
		/* Read the PCS_LSTS and check to see if AutoNeg
		 * has completed.
		 */
		pcs_status_reg = rd32(E1000_PCS_LSTAT);

		if (!(pcs_status_reg & E1000_PCS_LSTS_AN_COMPLETE)) {
			hw_dbg("PCS Auto Neg has not completed.\n");
			return ret_val;
		}

		/* The AutoNeg process has completed, so we now need to
		 * read both the Auto Negotiation Advertisement
		 * Register (PCS_ANADV) and the Auto_Negotiation Base
		 * Page Ability Register (PCS_LPAB) to determine how
		 * flow control was negotiated.
		 */
		pcs_adv_reg = rd32(E1000_PCS_ANADV);
		pcs_lp_ability_reg = rd32(E1000_PCS_LPAB);

		/* Two bits in the Auto Negotiation Advertisement Register
		 * (PCS_ANADV) and two bits in the Auto Negotiation Base
		 * Page Ability Register (PCS_LPAB) determine flow control
		 * for both the PHY and the link partner.  The following
		 * table, taken out of the IEEE 802.3ab/D6.0 dated March 25,
		 * 1999, describes these PAUSE resolution bits and how flow
		 * control is determined based upon these settings.
		 * NOTE:  DC = Don't Care
		 *
		 *   LOCAL DEVICE  |   LINK PARTNER
		 * PAUSE | ASM_DIR | PAUSE | ASM_DIR | NIC Resolution
		 *-------|---------|-------|---------|--------------------
		 *   0   |    0    |  DC   |   DC    | e1000_fc_none
		 *   0   |    1    |   0   |   DC    | e1000_fc_none
		 *   0   |    1    |   1   |    0    | e1000_fc_none
		 *   0   |    1    |   1   |    1    | e1000_fc_tx_pause
		 *   1   |    0    |   0   |   DC    | e1000_fc_none
		 *   1   |   DC    |   1   |   DC    | e1000_fc_full
		 *   1   |    1    |   0   |    0    | e1000_fc_none
		 *   1   |    1    |   0   |    1    | e1000_fc_rx_pause
		 *
		 * Are both PAUSE bits set to 1?  If so, this implies
		 * Symmetric Flow Control is enabled at both ends.  The
		 * ASM_DIR bits are irrelevant per the spec.
		 *
		 * For Symmetric Flow Control:
		 *
		 *   LOCAL DEVICE  |   LINK PARTNER
		 * PAUSE | ASM_DIR | PAUSE | ASM_DIR | Result
		 *-------|---------|-------|---------|--------------------
		 *   1   |   DC    |   1   |   DC    | e1000_fc_full
		 *
		 */
		if ((pcs_adv_reg & E1000_TXCW_PAUSE) &&
		    (pcs_lp_ability_reg & E1000_TXCW_PAUSE)) {
			/* Now we need to check if the user selected Rx ONLY
			 * of pause frames.  In this case, we had to advertise
			 * FULL flow control because we could not advertise Rx
			 * ONLY. Hence, we must now check to see if we need to
			 * turn OFF the TRANSMISSION of PAUSE frames.
			 */
			if (hw->fc.requested_mode == e1000_fc_full) {
				hw->fc.current_mode = e1000_fc_full;
				hw_dbg("Flow Control = FULL.\n");
			} else {
				hw->fc.current_mode = e1000_fc_rx_pause;
				hw_dbg("Flow Control = Rx PAUSE frames only.\n");
			}
		}
		/* For receiving PAUSE frames ONLY.
		 *
		 *   LOCAL DEVICE  |   LINK PARTNER
		 * PAUSE | ASM_DIR | PAUSE | ASM_DIR | Result
		 *-------|---------|-------|---------|--------------------
		 *   0   |    1    |   1   |    1    | e1000_fc_tx_pause
		 */
		else if (!(pcs_adv_reg & E1000_TXCW_PAUSE) &&
			  (pcs_adv_reg & E1000_TXCW_ASM_DIR) &&
			  (pcs_lp_ability_reg & E1000_TXCW_PAUSE) &&
			  (pcs_lp_ability_reg & E1000_TXCW_ASM_DIR)) {
			hw->fc.current_mode = e1000_fc_tx_pause;
			hw_dbg("Flow Control = Tx PAUSE frames only.\n");
		}
		/* For transmitting PAUSE frames ONLY.
		 *
		 *   LOCAL DEVICE  |   LINK PARTNER
		 * PAUSE | ASM_DIR | PAUSE | ASM_DIR | Result
		 *-------|---------|-------|---------|--------------------
		 *   1   |    1    |   0   |    1    | e1000_fc_rx_pause
		 */
		else if ((pcs_adv_reg & E1000_TXCW_PAUSE) &&
			 (pcs_adv_reg & E1000_TXCW_ASM_DIR) &&
			 !(pcs_lp_ability_reg & E1000_TXCW_PAUSE) &&
			 (pcs_lp_ability_reg & E1000_TXCW_ASM_DIR)) {
			hw->fc.current_mode = e1000_fc_rx_pause;
			hw_dbg("Flow Control = Rx PAUSE frames only.\n");
		} else {
			/* Per the IEEE spec, at this point flow control
			 * should be disabled.
			 */
			hw->fc.current_mode = e1000_fc_none;
			hw_dbg("Flow Control = NONE.\n");
		}

		/* Now we call a subroutine to actually force the MAC
		 * controller to use the correct flow control settings.
		 */
		pcs_ctrl_reg = rd32(E1000_PCS_LCTL);
		pcs_ctrl_reg |= E1000_PCS_LCTL_FORCE_FCTRL;
		wr32(E1000_PCS_LCTL, pcs_ctrl_reg);

		ret_val = igb_force_mac_fc(hw);
		if (ret_val) {
			hw_dbg("Error forcing flow control settings\n");
			return ret_val;
		}
	}

out:
	return ret_val;
}

/**
 *  igb_get_speed_and_duplex_copper - Retrieve current speed/duplex
 *  @hw: pointer to the HW structure
 *  @speed: stores the current speed
 *  @duplex: stores the current duplex
 *
 *  Read the status register for the current speed/duplex and store the current
 *  speed and duplex for copper connections.
 **/
s32 igb_get_speed_and_duplex_copper(struct e1000_hw *hw, u16 *speed,
				      u16 *duplex)
{
	u32 status;

	status = rd32(E1000_STATUS);
	if (status & E1000_STATUS_SPEED_1000) {
		*speed = SPEED_1000;
		hw_dbg("1000 Mbs, ");
	} else if (status & E1000_STATUS_SPEED_100) {
		*speed = SPEED_100;
		hw_dbg("100 Mbs, ");
	} else {
		*speed = SPEED_10;
		hw_dbg("10 Mbs, ");
	}

	if (status & E1000_STATUS_FD) {
		*duplex = FULL_DUPLEX;
		hw_dbg("Full Duplex\n");
	} else {
		*duplex = HALF_DUPLEX;
		hw_dbg("Half Duplex\n");
	}

	return 0;
}

/**
 *  igb_get_hw_semaphore - Acquire hardware semaphore
 *  @hw: pointer to the HW structure
 *
 *  Acquire the HW semaphore to access the PHY or NVM
 **/
s32 igb_get_hw_semaphore(struct e1000_hw *hw)
{
	u32 swsm;
	s32 ret_val = 0;
	s32 timeout = hw->nvm.word_size + 1;
	s32 i = 0;

	/* Get the SW semaphore */
	while (i < timeout) {
		swsm = rd32(E1000_SWSM);
		if (!(swsm & E1000_SWSM_SMBI))
			break;

		udelay(50);
		i++;
	}

	if (i == timeout) {
		hw_dbg("Driver can't access device - SMBI bit is set.\n");
		ret_val = -E1000_ERR_NVM;
		goto out;
	}

	/* Get the FW semaphore. */
	for (i = 0; i < timeout; i++) {
		swsm = rd32(E1000_SWSM);
		wr32(E1000_SWSM, swsm | E1000_SWSM_SWESMBI);

		/* Semaphore acquired if bit latched */
		if (rd32(E1000_SWSM) & E1000_SWSM_SWESMBI)
			break;

		udelay(50);
	}

	if (i == timeout) {
		/* Release semaphores */
		igb_put_hw_semaphore(hw);
		hw_dbg("Driver can't access the NVM\n");
		ret_val = -E1000_ERR_NVM;
		goto out;
	}

out:
	return ret_val;
}

/**
 *  igb_put_hw_semaphore - Release hardware semaphore
 *  @hw: pointer to the HW structure
 *
 *  Release hardware semaphore used to access the PHY or NVM
 **/
void igb_put_hw_semaphore(struct e1000_hw *hw)
{
	u32 swsm;

	swsm = rd32(E1000_SWSM);

	swsm &= ~(E1000_SWSM_SMBI | E1000_SWSM_SWESMBI);

	wr32(E1000_SWSM, swsm);
}

/**
 *  igb_get_auto_rd_done - Check for auto read completion
 *  @hw: pointer to the HW structure
 *
 *  Check EEPROM for Auto Read done bit.
 **/
s32 igb_get_auto_rd_done(struct e1000_hw *hw)
{
	s32 i = 0;
	s32 ret_val = 0;


	while (i < AUTO_READ_DONE_TIMEOUT) {
		if (rd32(E1000_EECD) & E1000_EECD_AUTO_RD)
			break;
		msleep(1);
		i++;
	}

	if (i == AUTO_READ_DONE_TIMEOUT) {
		hw_dbg("Auto read by HW from NVM has not completed.\n");
		ret_val = -E1000_ERR_RESET;
		goto out;
	}

out:
	return ret_val;
}

/**
 *  igb_valid_led_default - Verify a valid default LED config
 *  @hw: pointer to the HW structure
 *  @data: pointer to the NVM (EEPROM)
 *
 *  Read the EEPROM for the current default LED configuration.  If the
 *  LED configuration is not valid, set to a valid LED configuration.
 **/
static s32 igb_valid_led_default(struct e1000_hw *hw, u16 *data)
{
	s32 ret_val;

	ret_val = hw->nvm.ops.read(hw, NVM_ID_LED_SETTINGS, 1, data);
	if (ret_val) {
		hw_dbg("NVM Read Error\n");
		goto out;
	}

	if (*data == ID_LED_RESERVED_0000 || *data == ID_LED_RESERVED_FFFF) {
		switch (hw->phy.media_type) {
		case e1000_media_type_internal_serdes:
			*data = ID_LED_DEFAULT_82575_SERDES;
			break;
		case e1000_media_type_copper:
		default:
			*data = ID_LED_DEFAULT;
			break;
		}
	}
out:
	return ret_val;
}

/**
 *  igb_id_led_init -
 *  @hw: pointer to the HW structure
 *
 **/
s32 igb_id_led_init(struct e1000_hw *hw)
{
	struct e1000_mac_info *mac = &hw->mac;
	s32 ret_val;
	const u32 ledctl_mask = 0x000000FF;
	const u32 ledctl_on = E1000_LEDCTL_MODE_LED_ON;
	const u32 ledctl_off = E1000_LEDCTL_MODE_LED_OFF;
	u16 data, i, temp;
	const u16 led_mask = 0x0F;

	/* i210 and i211 devices have different LED mechanism */
	if ((hw->mac.type == e1000_i210) ||
	    (hw->mac.type == e1000_i211))
		ret_val = igb_valid_led_default_i210(hw, &data);
	else
		ret_val = igb_valid_led_default(hw, &data);

	if (ret_val)
		goto out;

	mac->ledctl_default = rd32(E1000_LEDCTL);
	mac->ledctl_mode1 = mac->ledctl_default;
	mac->ledctl_mode2 = mac->ledctl_default;

	for (i = 0; i < 4; i++) {
		temp = (data >> (i << 2)) & led_mask;
		switch (temp) {
		case ID_LED_ON1_DEF2:
		case ID_LED_ON1_ON2:
		case ID_LED_ON1_OFF2:
			mac->ledctl_mode1 &= ~(ledctl_mask << (i << 3));
			mac->ledctl_mode1 |= ledctl_on << (i << 3);
			break;
		case ID_LED_OFF1_DEF2:
		case ID_LED_OFF1_ON2:
		case ID_LED_OFF1_OFF2:
			mac->ledctl_mode1 &= ~(ledctl_mask << (i << 3));
			mac->ledctl_mode1 |= ledctl_off << (i << 3);
			break;
		default:
			/* Do nothing */
			break;
		}
		switch (temp) {
		case ID_LED_DEF1_ON2:
		case ID_LED_ON1_ON2:
		case ID_LED_OFF1_ON2:
			mac->ledctl_mode2 &= ~(ledctl_mask << (i << 3));
			mac->ledctl_mode2 |= ledctl_on << (i << 3);
			break;
		case ID_LED_DEF1_OFF2:
		case ID_LED_ON1_OFF2:
		case ID_LED_OFF1_OFF2:
			mac->ledctl_mode2 &= ~(ledctl_mask << (i << 3));
			mac->ledctl_mode2 |= ledctl_off << (i << 3);
			break;
		default:
			/* Do nothing */
			break;
		}
	}

out:
	return ret_val;
}

/**
 *  igb_cleanup_led - Set LED config to default operation
 *  @hw: pointer to the HW structure
 *
 *  Remove the current LED configuration and set the LED configuration
 *  to the default value, saved from the EEPROM.
 **/
s32 igb_cleanup_led(struct e1000_hw *hw)
{
	wr32(E1000_LEDCTL, hw->mac.ledctl_default);
	return 0;
}

/**
 *  igb_blink_led - Blink LED
 *  @hw: pointer to the HW structure
 *
 *  Blink the led's which are set to be on.
 **/
s32 igb_blink_led(struct e1000_hw *hw)
{
	u32 ledctl_blink = 0;
	u32 i;

	if (hw->phy.media_type == e1000_media_type_fiber) {
		/* always blink LED0 for PCI-E fiber */
		ledctl_blink = E1000_LEDCTL_LED0_BLINK |
		     (E1000_LEDCTL_MODE_LED_ON << E1000_LEDCTL_LED0_MODE_SHIFT);
	} else {
		/* Set the blink bit for each LED that's "on" (0x0E)
		 * (or "off" if inverted) in ledctl_mode2.  The blink
		 * logic in hardware only works when mode is set to "on"
		 * so it must be changed accordingly when the mode is
		 * "off" and inverted.
		 */
		ledctl_blink = hw->mac.ledctl_mode2;
		for (i = 0; i < 32; i += 8) {
			u32 mode = (hw->mac.ledctl_mode2 >> i) &
			    E1000_LEDCTL_LED0_MODE_MASK;
			u32 led_default = hw->mac.ledctl_default >> i;

			if ((!(led_default & E1000_LEDCTL_LED0_IVRT) &&
			     (mode == E1000_LEDCTL_MODE_LED_ON)) ||
			    ((led_default & E1000_LEDCTL_LED0_IVRT) &&
			     (mode == E1000_LEDCTL_MODE_LED_OFF))) {
				ledctl_blink &=
				    ~(E1000_LEDCTL_LED0_MODE_MASK << i);
				ledctl_blink |= (E1000_LEDCTL_LED0_BLINK |
						 E1000_LEDCTL_MODE_LED_ON) << i;
			}
		}
	}

	wr32(E1000_LEDCTL, ledctl_blink);

	return 0;
}

/**
 *  igb_led_off - Turn LED off
 *  @hw: pointer to the HW structure
 *
 *  Turn LED off.
 **/
s32 igb_led_off(struct e1000_hw *hw)
{
	switch (hw->phy.media_type) {
	case e1000_media_type_copper:
		wr32(E1000_LEDCTL, hw->mac.ledctl_mode1);
		break;
	default:
		break;
	}

	return 0;
}

/**
 *  igb_disable_pcie_master - Disables PCI-express master access
 *  @hw: pointer to the HW structure
 *
 *  Returns 0 (0) if successful, else returns -10
 *  (-E1000_ERR_MASTER_REQUESTS_PENDING) if master disable bit has not caused
 *  the master requests to be disabled.
 *
 *  Disables PCI-Express master access and verifies there are no pending
 *  requests.
 **/
s32 igb_disable_pcie_master(struct e1000_hw *hw)
{
	u32 ctrl;
	s32 timeout = MASTER_DISABLE_TIMEOUT;
	s32 ret_val = 0;

	if (hw->bus.type != e1000_bus_type_pci_express)
		goto out;

	ctrl = rd32(E1000_CTRL);
	ctrl |= E1000_CTRL_GIO_MASTER_DISABLE;
	wr32(E1000_CTRL, ctrl);

	while (timeout) {
		if (!(rd32(E1000_STATUS) &
		      E1000_STATUS_GIO_MASTER_ENABLE))
			break;
		udelay(100);
		timeout--;
	}

	if (!timeout) {
		hw_dbg("Master requests are pending.\n");
		ret_val = -E1000_ERR_MASTER_REQUESTS_PENDING;
		goto out;
	}

out:
	return ret_val;
}

/**
 *  igb_validate_mdi_setting - Verify MDI/MDIx settings
 *  @hw: pointer to the HW structure
 *
 *  Verify that when not using auto-negotitation that MDI/MDIx is correctly
 *  set, which is forced to MDI mode only.
 **/
s32 igb_validate_mdi_setting(struct e1000_hw *hw)
{
	s32 ret_val = 0;

	/* All MDI settings are supported on 82580 and newer. */
	if (hw->mac.type >= e1000_82580)
		goto out;

	if (!hw->mac.autoneg && (hw->phy.mdix == 0 || hw->phy.mdix == 3)) {
		hw_dbg("Invalid MDI setting detected\n");
		hw->phy.mdix = 1;
		ret_val = -E1000_ERR_CONFIG;
		goto out;
	}

out:
	return ret_val;
}

/**
 *  igb_write_8bit_ctrl_reg - Write a 8bit CTRL register
 *  @hw: pointer to the HW structure
 *  @reg: 32bit register offset such as E1000_SCTL
 *  @offset: register offset to write to
 *  @data: data to write at register offset
 *
 *  Writes an address/data control type register.  There are several of these
 *  and they all have the format address << 8 | data and bit 31 is polled for
 *  completion.
 **/
s32 igb_write_8bit_ctrl_reg(struct e1000_hw *hw, u32 reg,
			      u32 offset, u8 data)
{
	u32 i, regvalue = 0;
	s32 ret_val = 0;

	/* Set up the address and data */
	regvalue = ((u32)data) | (offset << E1000_GEN_CTL_ADDRESS_SHIFT);
	wr32(reg, regvalue);

	/* Poll the ready bit to see if the MDI read completed */
	for (i = 0; i < E1000_GEN_POLL_TIMEOUT; i++) {
		udelay(5);
		regvalue = rd32(reg);
		if (regvalue & E1000_GEN_CTL_READY)
			break;
	}
	if (!(regvalue & E1000_GEN_CTL_READY)) {
		hw_dbg("Reg %08x did not indicate ready\n", reg);
		ret_val = -E1000_ERR_PHY;
		goto out;
	}

out:
	return ret_val;
}

/**
 *  igb_enable_mng_pass_thru - Enable processing of ARP's
 *  @hw: pointer to the HW structure
 *
 *  Verifies the hardware needs to leave interface enabled so that frames can
 *  be directed to and from the management interface.
 **/
bool igb_enable_mng_pass_thru(struct e1000_hw *hw)
{
	u32 manc;
	u32 fwsm, factps;
	bool ret_val = false;

	if (!hw->mac.asf_firmware_present)
		goto out;

	manc = rd32(E1000_MANC);

	if (!(manc & E1000_MANC_RCV_TCO_EN))
		goto out;

	if (hw->mac.arc_subsystem_valid) {
		fwsm = rd32(E1000_FWSM);
		factps = rd32(E1000_FACTPS);

		if (!(factps & E1000_FACTPS_MNGCG) &&
		    ((fwsm & E1000_FWSM_MODE_MASK) ==
		     (e1000_mng_mode_pt << E1000_FWSM_MODE_SHIFT))) {
			ret_val = true;
			goto out;
		}
	} else {
		if ((manc & E1000_MANC_SMBUS_EN) &&
		    !(manc & E1000_MANC_ASF_EN)) {
			ret_val = true;
			goto out;
		}
	}

out:
	return ret_val;
}<|MERGE_RESOLUTION|>--- conflicted
+++ resolved
@@ -931,11 +931,7 @@
 				hw_dbg("Flow Control = FULL.\n");
 			} else {
 				hw->fc.current_mode = e1000_fc_rx_pause;
-<<<<<<< HEAD
-				hw_dbg("Flow Control = RX PAUSE frames only.\r\n");
-=======
 				hw_dbg("Flow Control = RX PAUSE frames only.\n");
->>>>>>> a450a685
 			}
 		}
 		/* For receiving PAUSE frames ONLY.
