--- conflicted
+++ resolved
@@ -463,14 +463,6 @@
 	int err, result = ICE_XDP_PASS;
 	u32 act;
 
-<<<<<<< HEAD
-	/* ZC patch is enabled only when XDP program is set,
-	 * so here it can not be NULL
-	 */
-	xdp_prog = READ_ONCE(rx_ring->xdp_prog);
-
-=======
->>>>>>> df0cc57e
 	act = bpf_prog_run_xdp(xdp_prog, xdp);
 
 	if (likely(act == XDP_REDIRECT)) {
