--- conflicted
+++ resolved
@@ -899,10 +899,7 @@
 		dev_err(dev, "Destroy cq for mr_free failed(%d)!\n", ret);
 
 	hns_roce_dealloc_pd(&free_mr->mr_free_pd->ibpd, NULL);
-<<<<<<< HEAD
-=======
 	kfree(&free_mr->mr_free_pd->ibpd);
->>>>>>> 4b972a01
 }
 
 static int hns_roce_db_init(struct hns_roce_dev *hr_dev)
