// SPDX-License-Identifier: GPL-2.0+
/*
 * V4L2 Media Controller Driver for Freescale i.MX5/6 SOC
 *
 * Copyright (c) 2016 Mentor Graphics Inc.
 */
#include <linux/delay.h>
#include <linux/fs.h>
#include <linux/module.h>
#include <linux/of_graph.h>
#include <linux/of_platform.h>
#include <linux/pinctrl/consumer.h>
#include <linux/platform_device.h>
#include <linux/sched.h>
#include <linux/slab.h>
#include <linux/spinlock.h>
#include <linux/timer.h>
#include <media/v4l2-ctrls.h>
#include <media/v4l2-event.h>
#include <media/v4l2-ioctl.h>
#include <media/v4l2-mc.h>
#include <video/imx-ipu-v3.h>
#include <media/imx.h>
#include "imx-media.h"

static inline struct imx_media_dev *notifier2dev(struct v4l2_async_notifier *n)
{
	return container_of(n, struct imx_media_dev, notifier);
}

/*
 * Adds a subdev to the root notifier's async subdev list. If fwnode is
 * non-NULL, adds the async as a V4L2_ASYNC_MATCH_FWNODE match type,
 * otherwise as a V4L2_ASYNC_MATCH_DEVNAME match type using the dev_name
 * of the given platform_device. This is called during driver load when
 * forming the async subdev list.
 */
int imx_media_add_async_subdev(struct imx_media_dev *imxmd,
			       struct fwnode_handle *fwnode,
			       struct platform_device *pdev)
{
	struct device_node *np = to_of_node(fwnode);
	struct imx_media_async_subdev *imxasd;
	struct v4l2_async_subdev *asd;
	const char *devname = NULL;
	int ret;

	if (fwnode) {
		asd = v4l2_async_notifier_add_fwnode_subdev(&imxmd->notifier,
							    fwnode,
							    sizeof(*imxasd));
	} else {
		devname = dev_name(&pdev->dev);
		asd = v4l2_async_notifier_add_devname_subdev(&imxmd->notifier,
							     devname,
							     sizeof(*imxasd));
	}

	if (IS_ERR(asd)) {
		ret = PTR_ERR(asd);
		if (ret == -EEXIST) {
			if (np)
				dev_dbg(imxmd->md.dev, "%s: already added %pOFn\n",
					__func__, np);
			else
				dev_dbg(imxmd->md.dev, "%s: already added %s\n",
					__func__, devname);
		}
		return ret;
	}

	imxasd = to_imx_media_asd(asd);

	if (devname)
		imxasd->pdev = pdev;

	if (np)
		dev_dbg(imxmd->md.dev, "%s: added %pOFn, match type FWNODE\n",
			__func__, np);
	else
		dev_dbg(imxmd->md.dev, "%s: added %s, match type DEVNAME\n",
			__func__, devname);

	return 0;
}

/*
 * get IPU from this CSI and add it to the list of IPUs
 * the media driver will control.
 */
static int imx_media_get_ipu(struct imx_media_dev *imxmd,
			     struct v4l2_subdev *csi_sd)
{
	struct ipu_soc *ipu;
	int ipu_id;

	ipu = dev_get_drvdata(csi_sd->dev->parent);
	if (!ipu) {
		v4l2_err(&imxmd->v4l2_dev,
			 "CSI %s has no parent IPU!\n", csi_sd->name);
		return -ENODEV;
	}

	ipu_id = ipu_get_num(ipu);
	if (ipu_id > 1) {
		v4l2_err(&imxmd->v4l2_dev, "invalid IPU id %d!\n", ipu_id);
		return -ENODEV;
	}

	if (!imxmd->ipu[ipu_id])
		imxmd->ipu[ipu_id] = ipu;

	return 0;
}

/* async subdev bound notifier */
int imx_media_subdev_bound(struct v4l2_async_notifier *notifier,
			   struct v4l2_subdev *sd,
			   struct v4l2_async_subdev *asd)
{
	struct imx_media_dev *imxmd = notifier2dev(notifier);
	int ret = 0;

	mutex_lock(&imxmd->mutex);

	if (sd->grp_id & IMX_MEDIA_GRP_ID_IPU_CSI) {
		ret = imx_media_get_ipu(imxmd, sd);
		if (ret)
			goto out;
	}

	v4l2_info(&imxmd->v4l2_dev, "subdev %s bound\n", sd->name);
out:
	mutex_unlock(&imxmd->mutex);
	return ret;
}

/*
 * Create the media links for all subdevs that registered.
 * Called after all async subdevs have bound.
 */
static int imx_media_create_links(struct v4l2_async_notifier *notifier)
{
	struct imx_media_dev *imxmd = notifier2dev(notifier);
	struct v4l2_subdev *sd;
	int ret;

	list_for_each_entry(sd, &imxmd->v4l2_dev.subdevs, list) {
		switch (sd->grp_id) {
		case IMX_MEDIA_GRP_ID_IPU_VDIC:
		case IMX_MEDIA_GRP_ID_IPU_IC_PRP:
		case IMX_MEDIA_GRP_ID_IPU_IC_PRPENC:
		case IMX_MEDIA_GRP_ID_IPU_IC_PRPVF:
		case IMX_MEDIA_GRP_ID_IPU_CSI0:
		case IMX_MEDIA_GRP_ID_IPU_CSI1:
			ret = imx_media_create_ipu_internal_links(imxmd, sd);
			if (ret)
				return ret;
			/*
			 * the CSIs straddle between the external and the IPU
			 * internal entities, so create the external links
			 * to the CSI sink pads.
			 */
			if (sd->grp_id & IMX_MEDIA_GRP_ID_IPU_CSI)
				imx_media_create_csi_of_links(imxmd, sd);
			break;
		case IMX_MEDIA_GRP_ID_CSI:
			imx_media_create_csi_of_links(imxmd, sd);

			break;
		default:
			/*
			 * if this subdev has fwnode links, create media
			 * links for them.
			 */
			imx_media_create_of_links(imxmd, sd);
			break;
		}
	}

	return 0;
}

/*
 * adds given video device to given imx-media source pad vdev list.
 * Continues upstream from the pad entity's sink pads.
 */
static int imx_media_add_vdev_to_pad(struct imx_media_dev *imxmd,
				     struct imx_media_video_dev *vdev,
				     struct media_pad *srcpad)
{
	struct media_entity *entity = srcpad->entity;
	struct imx_media_pad_vdev *pad_vdev;
	struct list_head *pad_vdev_list;
	struct media_link *link;
	struct v4l2_subdev *sd;
	int i, ret;

	/* skip this entity if not a v4l2_subdev */
	if (!is_media_entity_v4l2_subdev(entity))
		return 0;

	sd = media_entity_to_v4l2_subdev(entity);

	pad_vdev_list = to_pad_vdev_list(sd, srcpad->index);
	if (!pad_vdev_list) {
		v4l2_warn(&imxmd->v4l2_dev, "%s:%u has no vdev list!\n",
			  entity->name, srcpad->index);
		/*
		 * shouldn't happen, but no reason to fail driver load,
		 * just skip this entity.
		 */
		return 0;
	}

	/* just return if we've been here before */
	list_for_each_entry(pad_vdev, pad_vdev_list, list) {
		if (pad_vdev->vdev == vdev)
			return 0;
	}

	dev_dbg(imxmd->md.dev, "adding %s to pad %s:%u\n",
		vdev->vfd->entity.name, entity->name, srcpad->index);

	pad_vdev = devm_kzalloc(imxmd->md.dev, sizeof(*pad_vdev), GFP_KERNEL);
	if (!pad_vdev)
		return -ENOMEM;

	/* attach this vdev to this pad */
	pad_vdev->vdev = vdev;
	list_add_tail(&pad_vdev->list, pad_vdev_list);

	/* move upstream from this entity's sink pads */
	for (i = 0; i < entity->num_pads; i++) {
		struct media_pad *pad = &entity->pads[i];

		if (!(pad->flags & MEDIA_PAD_FL_SINK))
			continue;

		list_for_each_entry(link, &entity->links, list) {
			if (link->sink != pad)
				continue;
			ret = imx_media_add_vdev_to_pad(imxmd, vdev,
							link->source);
			if (ret)
				return ret;
		}
	}

	return 0;
}

/*
 * For every subdevice, allocate an array of list_head's, one list_head
 * for each pad, to hold the list of video devices reachable from that
 * pad.
 */
static int imx_media_alloc_pad_vdev_lists(struct imx_media_dev *imxmd)
{
	struct list_head *vdev_lists;
	struct media_entity *entity;
	struct v4l2_subdev *sd;
	int i;

	list_for_each_entry(sd, &imxmd->v4l2_dev.subdevs, list) {
		entity = &sd->entity;
		vdev_lists = devm_kcalloc(imxmd->md.dev,
					  entity->num_pads, sizeof(*vdev_lists),
					  GFP_KERNEL);
		if (!vdev_lists)
			return -ENOMEM;

		/* attach to the subdev's host private pointer */
		sd->host_priv = vdev_lists;

		for (i = 0; i < entity->num_pads; i++)
			INIT_LIST_HEAD(to_pad_vdev_list(sd, i));
	}

	return 0;
}

/* form the vdev lists in all imx-media source pads */
static int imx_media_create_pad_vdev_lists(struct imx_media_dev *imxmd)
{
	struct imx_media_video_dev *vdev;
	struct media_link *link;
	int ret;

	ret = imx_media_alloc_pad_vdev_lists(imxmd);
	if (ret)
		return ret;

	list_for_each_entry(vdev, &imxmd->vdev_list, list) {
		link = list_first_entry(&vdev->vfd->entity.links,
					struct media_link, list);
		ret = imx_media_add_vdev_to_pad(imxmd, vdev, link->source);
		if (ret)
			return ret;
	}

	return 0;
}

/* async subdev complete notifier */
int imx_media_probe_complete(struct v4l2_async_notifier *notifier)
{
	struct imx_media_dev *imxmd = notifier2dev(notifier);
	int ret;

	mutex_lock(&imxmd->mutex);

	ret = imx_media_create_links(notifier);
	if (ret)
		goto unlock;

	ret = imx_media_create_pad_vdev_lists(imxmd);
	if (ret)
		goto unlock;

	ret = v4l2_device_register_subdev_nodes(&imxmd->v4l2_dev);
unlock:
	mutex_unlock(&imxmd->mutex);
	if (ret)
		return ret;

	return media_device_register(&imxmd->md);
}

/*
 * adds controls to a video device from an entity subdevice.
 * Continues upstream from the entity's sink pads.
 */
static int imx_media_inherit_controls(struct imx_media_dev *imxmd,
				      struct video_device *vfd,
				      struct media_entity *entity)
{
	int i, ret = 0;

	if (is_media_entity_v4l2_subdev(entity)) {
		struct v4l2_subdev *sd = media_entity_to_v4l2_subdev(entity);

		dev_dbg(imxmd->md.dev,
			"adding controls to %s from %s\n",
			vfd->entity.name, sd->entity.name);

		ret = v4l2_ctrl_add_handler(vfd->ctrl_handler,
					    sd->ctrl_handler,
					    NULL, true);
		if (ret)
			return ret;
	}

	/* move upstream */
	for (i = 0; i < entity->num_pads; i++) {
		struct media_pad *pad, *spad = &entity->pads[i];

		if (!(spad->flags & MEDIA_PAD_FL_SINK))
			continue;

		pad = media_entity_remote_pad(spad);
		if (!pad || !is_media_entity_v4l2_subdev(pad->entity))
			continue;

		ret = imx_media_inherit_controls(imxmd, vfd, pad->entity);
		if (ret)
			break;
	}

	return ret;
}

int imx_media_link_notify(struct media_link *link, u32 flags,
			  unsigned int notification)
{
	struct media_entity *source = link->source->entity;
	struct imx_media_pad_vdev *pad_vdev;
	struct list_head *pad_vdev_list;
	struct imx_media_dev *imxmd;
	struct video_device *vfd;
	struct v4l2_subdev *sd;
	int pad_idx, ret;

	ret = v4l2_pipeline_link_notify(link, flags, notification);
	if (ret)
		return ret;

	/* don't bother if source is not a subdev */
	if (!is_media_entity_v4l2_subdev(source))
		return 0;

	sd = media_entity_to_v4l2_subdev(source);
	pad_idx = link->source->index;

	imxmd = dev_get_drvdata(sd->v4l2_dev->dev);

	pad_vdev_list = to_pad_vdev_list(sd, pad_idx);
	if (!pad_vdev_list) {
		/* shouldn't happen, but no reason to fail link setup */
		return 0;
	}

	/*
	 * Before disabling a link, reset controls for all video
	 * devices reachable from this link.
	 *
	 * After enabling a link, refresh controls for all video
	 * devices reachable from this link.
	 */
	if (notification == MEDIA_DEV_NOTIFY_PRE_LINK_CH &&
	    !(flags & MEDIA_LNK_FL_ENABLED)) {
		list_for_each_entry(pad_vdev, pad_vdev_list, list) {
			vfd = pad_vdev->vdev->vfd;
			dev_dbg(imxmd->md.dev,
				"reset controls for %s\n",
				vfd->entity.name);
			v4l2_ctrl_handler_free(vfd->ctrl_handler);
			v4l2_ctrl_handler_init(vfd->ctrl_handler, 0);
		}
	} else if (notification == MEDIA_DEV_NOTIFY_POST_LINK_CH &&
		   (link->flags & MEDIA_LNK_FL_ENABLED)) {
		list_for_each_entry(pad_vdev, pad_vdev_list, list) {
			vfd = pad_vdev->vdev->vfd;
			dev_dbg(imxmd->md.dev,
				"refresh controls for %s\n",
				vfd->entity.name);
			ret = imx_media_inherit_controls(imxmd, vfd,
							 &vfd->entity);
			if (ret)
				break;
		}
	}

	return ret;
}

void imx_media_notify(struct v4l2_subdev *sd, unsigned int notification,
		      void *arg)
{
	struct media_entity *entity = &sd->entity;
	int i;

	if (notification != V4L2_DEVICE_NOTIFY_EVENT)
		return;

	for (i = 0; i < entity->num_pads; i++) {
		struct media_pad *pad = &entity->pads[i];
		struct imx_media_pad_vdev *pad_vdev;
		struct list_head *pad_vdev_list;

		pad_vdev_list = to_pad_vdev_list(sd, pad->index);
		if (!pad_vdev_list)
			continue;
		list_for_each_entry(pad_vdev, pad_vdev_list, list)
			v4l2_event_queue(pad_vdev->vdev->vfd, arg);
	}
}

static int imx_media_probe(struct platform_device *pdev)
{
	struct device *dev = &pdev->dev;
	struct device_node *node = dev->of_node;
	struct imx_media_dev *imxmd;
	int ret;

	imxmd = imx_media_dev_init(dev);
	if (IS_ERR(imxmd))
		return PTR_ERR(imxmd);

	ret = imx_media_add_of_subdevs(imxmd, node);
	if (ret) {
		v4l2_err(&imxmd->v4l2_dev,
			 "add_of_subdevs failed with %d\n", ret);
		goto cleanup;
<<<<<<< HEAD
	}

	ret = imx_media_add_internal_subdevs(imxmd);
	if (ret) {
		v4l2_err(&imxmd->v4l2_dev,
			 "add_internal_subdevs failed with %d\n", ret);
		goto cleanup;
=======
>>>>>>> 0ecfebd2
	}

	ret = imx_media_dev_notifier_register(imxmd);
	if (ret)
		goto del_int;

	return 0;

del_int:
<<<<<<< HEAD
	imx_media_remove_internal_subdevs(imxmd);
=======
	imx_media_remove_ipu_internal_subdevs(imxmd);
>>>>>>> 0ecfebd2
cleanup:
	v4l2_async_notifier_cleanup(&imxmd->notifier);
	v4l2_device_unregister(&imxmd->v4l2_dev);
	media_device_cleanup(&imxmd->md);

	return ret;
}

static int imx_media_remove(struct platform_device *pdev)
{
	struct imx_media_dev *imxmd =
		(struct imx_media_dev *)platform_get_drvdata(pdev);

	v4l2_info(&imxmd->v4l2_dev, "Removing imx-media\n");

	v4l2_async_notifier_unregister(&imxmd->notifier);
	imx_media_remove_ipu_internal_subdevs(imxmd);
	v4l2_async_notifier_cleanup(&imxmd->notifier);
	media_device_unregister(&imxmd->md);
	v4l2_device_unregister(&imxmd->v4l2_dev);
	media_device_cleanup(&imxmd->md);

	return 0;
}

static const struct of_device_id imx_media_dt_ids[] = {
	{ .compatible = "fsl,imx-capture-subsystem" },
	{ /* sentinel */ }
};
MODULE_DEVICE_TABLE(of, imx_media_dt_ids);

static struct platform_driver imx_media_pdrv = {
	.probe		= imx_media_probe,
	.remove		= imx_media_remove,
	.driver		= {
		.name	= "imx-media",
		.of_match_table	= imx_media_dt_ids,
	},
};

module_platform_driver(imx_media_pdrv);

MODULE_DESCRIPTION("i.MX5/6 v4l2 media controller driver");
MODULE_AUTHOR("Steve Longerbeam <steve_longerbeam@mentor.com>");
MODULE_LICENSE("GPL");<|MERGE_RESOLUTION|>--- conflicted
+++ resolved
@@ -472,16 +472,6 @@
 		v4l2_err(&imxmd->v4l2_dev,
 			 "add_of_subdevs failed with %d\n", ret);
 		goto cleanup;
-<<<<<<< HEAD
-	}
-
-	ret = imx_media_add_internal_subdevs(imxmd);
-	if (ret) {
-		v4l2_err(&imxmd->v4l2_dev,
-			 "add_internal_subdevs failed with %d\n", ret);
-		goto cleanup;
-=======
->>>>>>> 0ecfebd2
 	}
 
 	ret = imx_media_dev_notifier_register(imxmd);
@@ -491,11 +481,7 @@
 	return 0;
 
 del_int:
-<<<<<<< HEAD
-	imx_media_remove_internal_subdevs(imxmd);
-=======
 	imx_media_remove_ipu_internal_subdevs(imxmd);
->>>>>>> 0ecfebd2
 cleanup:
 	v4l2_async_notifier_cleanup(&imxmd->notifier);
 	v4l2_device_unregister(&imxmd->v4l2_dev);
