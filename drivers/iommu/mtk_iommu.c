--- conflicted
+++ resolved
@@ -327,16 +327,6 @@
 
 static void mtk_iommu_tlb_flush_all(struct mtk_iommu_data *data)
 {
-<<<<<<< HEAD
-	unsigned long flags;
-
-	spin_lock_irqsave(&data->tlb_lock, flags);
-	writel_relaxed(F_INVLD_EN1 | F_INVLD_EN0,
-		       data->base + data->plat_data->inv_sel_reg);
-	writel_relaxed(F_ALL_INVLD, data->base + REG_MMU_INVALIDATE);
-	wmb(); /* Make sure the tlb flush all done */
-	spin_unlock_irqrestore(&data->tlb_lock, flags);
-=======
 	/* Tlb flush all always is in bank0. */
 	struct mtk_iommu_bank_data *bank = &data->bank[0];
 	void __iomem *base = bank->base;
@@ -347,29 +337,20 @@
 	writel_relaxed(F_ALL_INVLD, base + REG_MMU_INVALIDATE);
 	wmb(); /* Make sure the tlb flush all done */
 	spin_unlock_irqrestore(&bank->tlb_lock, flags);
->>>>>>> 88084a3d
 }
 
 static void mtk_iommu_tlb_flush_range_sync(unsigned long iova, size_t size,
 					   struct mtk_iommu_bank_data *bank)
 {
-<<<<<<< HEAD
-=======
 	struct list_head *head = bank->parent_data->hw_list;
 	struct mtk_iommu_bank_data *curbank;
 	struct mtk_iommu_data *data;
 	bool check_pm_status;
->>>>>>> 88084a3d
 	unsigned long flags;
 	void __iomem *base;
 	int ret;
 	u32 tmp;
 
-<<<<<<< HEAD
-	for_each_m4u(data) {
-		if (pm_runtime_get_if_in_use(data->dev) <= 0)
-			continue;
-=======
 	for_each_m4u(data, head) {
 		/*
 		 * To avoid resume the iommu device frequently when the iommu device
@@ -392,7 +373,6 @@
 			if (pm_runtime_get_if_in_use(data->dev) <= 0)
 				continue;
 		}
->>>>>>> 88084a3d
 
 		curbank = &data->bank[bank->id];
 		base = curbank->base;
@@ -411,13 +391,8 @@
 						tmp, tmp != 0, 10, 1000);
 
 		/* Clear the CPE status */
-<<<<<<< HEAD
-		writel_relaxed(0, data->base + REG_MMU_CPE_DONE);
-		spin_unlock_irqrestore(&data->tlb_lock, flags);
-=======
 		writel_relaxed(0, base + REG_MMU_CPE_DONE);
 		spin_unlock_irqrestore(&curbank->tlb_lock, flags);
->>>>>>> 88084a3d
 
 		if (ret) {
 			dev_warn(data->dev,
@@ -425,12 +400,8 @@
 			mtk_iommu_tlb_flush_all(data);
 		}
 
-<<<<<<< HEAD
-		pm_runtime_put(data->dev);
-=======
 		if (check_pm_status)
 			pm_runtime_put(data->dev);
->>>>>>> 88084a3d
 	}
 }
 
@@ -810,24 +781,18 @@
 
 	data = dev_iommu_priv_get(dev);
 
-<<<<<<< HEAD
-=======
 	if (!MTK_IOMMU_IS_TYPE(data->plat_data, MTK_IOMMU_TYPE_MM))
 		return &data->iommu;
 
->>>>>>> 88084a3d
 	/*
 	 * Link the consumer device with the smi-larb device(supplier).
 	 * The device that connects with each a larb is a independent HW.
 	 * All the ports in each a device should be in the same larbs.
 	 */
 	larbid = MTK_M4U_TO_LARB(fwspec->ids[0]);
-<<<<<<< HEAD
-=======
 	if (larbid >= MTK_LARB_NR_MAX)
 		return ERR_PTR(-EINVAL);
 
->>>>>>> 88084a3d
 	for (i = 1; i < fwspec->num_ids; i++) {
 		larbidx = MTK_M4U_TO_LARB(fwspec->ids[i]);
 		if (larbid != larbidx) {
@@ -837,12 +802,9 @@
 		}
 	}
 	larbdev = data->larb_imu[larbid].dev;
-<<<<<<< HEAD
-=======
 	if (!larbdev)
 		return ERR_PTR(-EINVAL);
 
->>>>>>> 88084a3d
 	link = device_link_add(dev, larbdev,
 			       DL_FLAG_PM_RUNTIME | DL_FLAG_STATELESS);
 	if (!link)
@@ -861,17 +823,11 @@
 		return;
 
 	data = dev_iommu_priv_get(dev);
-<<<<<<< HEAD
-	larbid = MTK_M4U_TO_LARB(fwspec->ids[0]);
-	larbdev = data->larb_imu[larbid].dev;
-	device_link_remove(dev, larbdev);
-=======
 	if (MTK_IOMMU_IS_TYPE(data->plat_data, MTK_IOMMU_TYPE_MM)) {
 		larbid = MTK_M4U_TO_LARB(fwspec->ids[0]);
 		larbdev = data->larb_imu[larbid].dev;
 		device_link_remove(dev, larbdev);
 	}
->>>>>>> 88084a3d
 
 	iommu_fwspec_free(dev);
 }
@@ -1251,38 +1207,6 @@
 			dev_err(dev, "mm dts parse fail(%d).", ret);
 			goto out_runtime_disable;
 		}
-<<<<<<< HEAD
-
-		ret = of_property_read_u32(larbnode, "mediatek,larb-id", &id);
-		if (ret)/* The id is consecutive if there is no this property */
-			id = i;
-
-		plarbdev = of_find_device_by_node(larbnode);
-		if (!plarbdev) {
-			of_node_put(larbnode);
-			return -ENODEV;
-		}
-		if (!plarbdev->dev.driver) {
-			of_node_put(larbnode);
-			return -EPROBE_DEFER;
-		}
-		data->larb_imu[id].dev = &plarbdev->dev;
-
-		component_match_add_release(dev, &match, component_release_of,
-					    component_compare_of, larbnode);
-	}
-
-	/* Get smi-common dev from the last larb. */
-	smicomm_node = of_parse_phandle(larbnode, "mediatek,smi", 0);
-	if (!smicomm_node)
-		return -EINVAL;
-
-	plarbdev = of_find_device_by_node(smicomm_node);
-	of_node_put(smicomm_node);
-	data->smicomm_dev = &plarbdev->dev;
-
-	pm_runtime_enable(dev);
-=======
 	} else if (MTK_IOMMU_IS_TYPE(data->plat_data, MTK_IOMMU_TYPE_INFRA) &&
 		   data->plat_data->pericfg_comp_str) {
 		infracfg = syscon_regmap_lookup_by_compatible(data->plat_data->pericfg_comp_str);
@@ -1290,7 +1214,6 @@
 			ret = PTR_ERR(infracfg);
 			goto out_runtime_disable;
 		}
->>>>>>> 88084a3d
 
 		data->pericfg = infracfg;
 	}
@@ -1435,9 +1358,6 @@
 	writel_relaxed(reg->dcm_dis, base + REG_MMU_DCM_DIS);
 	writel_relaxed(reg->ctrl_reg, base + REG_MMU_CTRL_REG);
 	writel_relaxed(reg->vld_pa_rng, base + REG_MMU_VLD_PA_RNG);
-<<<<<<< HEAD
-	writel(m4u_dom->cfg.arm_v7s_cfg.ttbr & MMU_PT_ADDR_MASK, base + REG_MMU_PT_BASE_ADDR);
-=======
 	do {
 		m4u_dom = data->bank[i].m4u_dom;
 		if (!data->plat_data->banks_enable[i] || !m4u_dom)
@@ -1449,7 +1369,6 @@
 		writel(m4u_dom->cfg.arm_v7s_cfg.ttbr & MMU_PT_ADDR_MASK,
 		       base + REG_MMU_PT_BASE_ADDR);
 	} while (++i < data->plat_data->banks_num);
->>>>>>> 88084a3d
 
 	/*
 	 * Users may allocate dma buffer before they call pm_runtime_get,
