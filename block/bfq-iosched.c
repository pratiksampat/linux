--- conflicted
+++ resolved
@@ -3089,13 +3089,9 @@
 	/*
 	 * All in-service entities must have been properly deactivated
 	 * or requeued before executing the next function, which
-<<<<<<< HEAD
-	 * resets all in-service entities as no more in service.
-=======
 	 * resets all in-service entities as no more in service. This
 	 * may cause bfqq to be freed. If this happens, the next
 	 * function returns true.
->>>>>>> dc4060a5
 	 */
 	return __bfq_bfqd_reset_in_service(bfqd);
 }
