--- conflicted
+++ resolved
@@ -14,10 +14,7 @@
 		.wire_len = 100,
 		.gso_segs = 8,
 		.mark = 9,
-<<<<<<< HEAD
-=======
 		.gso_size = 10,
->>>>>>> 04d5ce62
 	};
 	struct bpf_prog_test_run_attr tattr = {
 		.data_in = &pkt_v4,
