// SPDX-License-Identifier: GPL-2.0-only
/*
 * Copyright (C) 2017 - Columbia University and Linaro Ltd.
 * Author: Jintack Lim <jintack.lim@linaro.org>
 */

#include <linux/bitfield.h>
#include <linux/kvm.h>
#include <linux/kvm_host.h>

#include <asm/kvm_arm.h>
#include <asm/kvm_emulate.h>
#include <asm/kvm_mmu.h>
#include <asm/kvm_nested.h>
#include <asm/sysreg.h>

#include "sys_regs.h"

/* Protection against the sysreg repainting madness... */
#define NV_FTR(r, f)		ID_AA64##r##_EL1_##f

/*
 * Ratio of live shadow S2 MMU per vcpu. This is a trade-off between
 * memory usage and potential number of different sets of S2 PTs in
 * the guests. Running out of S2 MMUs only affects performance (we
 * will invalidate them more often).
 */
#define S2_MMU_PER_VCPU		2

void kvm_init_nested(struct kvm *kvm)
{
	kvm->arch.nested_mmus = NULL;
	kvm->arch.nested_mmus_size = 0;
}

static int init_nested_s2_mmu(struct kvm *kvm, struct kvm_s2_mmu *mmu)
{
	/*
	 * We only initialise the IPA range on the canonical MMU, which
	 * defines the contract between KVM and userspace on where the
	 * "hardware" is in the IPA space. This affects the validity of MMIO
	 * exits forwarded to userspace, for example.
	 *
	 * For nested S2s, we use the PARange as exposed to the guest, as it
	 * is allowed to use it at will to expose whatever memory map it
	 * wants to its own guests as it would be on real HW.
	 */
	return kvm_init_stage2_mmu(kvm, mmu, kvm_get_pa_bits(kvm));
}

int kvm_vcpu_init_nested(struct kvm_vcpu *vcpu)
{
	struct kvm *kvm = vcpu->kvm;
	struct kvm_s2_mmu *tmp;
	int num_mmus, ret = 0;

	/*
	 * Let's treat memory allocation failures as benign: If we fail to
	 * allocate anything, return an error and keep the allocated array
	 * alive. Userspace may try to recover by intializing the vcpu
	 * again, and there is no reason to affect the whole VM for this.
	 */
	num_mmus = atomic_read(&kvm->online_vcpus) * S2_MMU_PER_VCPU;
	tmp = kvrealloc(kvm->arch.nested_mmus,
			size_mul(sizeof(*kvm->arch.nested_mmus), kvm->arch.nested_mmus_size),
			size_mul(sizeof(*kvm->arch.nested_mmus), num_mmus),
			GFP_KERNEL_ACCOUNT | __GFP_ZERO);
	if (!tmp)
		return -ENOMEM;

	/*
	 * If we went through a realocation, adjust the MMU back-pointers in
	 * the previously initialised kvm_pgtable structures.
	 */
	if (kvm->arch.nested_mmus != tmp)
		for (int i = 0; i < kvm->arch.nested_mmus_size; i++)
			tmp[i].pgt->mmu = &tmp[i];

	for (int i = kvm->arch.nested_mmus_size; !ret && i < num_mmus; i++)
		ret = init_nested_s2_mmu(kvm, &tmp[i]);

	if (ret) {
		for (int i = kvm->arch.nested_mmus_size; i < num_mmus; i++)
			kvm_free_stage2_pgd(&tmp[i]);

		return ret;
	}

<<<<<<< HEAD
	kvm->arch.nested_mmus_size = num_mmus;
	kvm->arch.nested_mmus = tmp;

	return 0;
}

struct s2_walk_info {
	int	     (*read_desc)(phys_addr_t pa, u64 *desc, void *data);
	void	     *data;
	u64	     baddr;
	unsigned int max_oa_bits;
	unsigned int pgshift;
	unsigned int sl;
	unsigned int t0sz;
	bool	     be;
};

static unsigned int ps_to_output_size(unsigned int ps)
{
	switch (ps) {
	case 0: return 32;
	case 1: return 36;
	case 2: return 40;
	case 3: return 42;
	case 4: return 44;
	case 5:
	default:
		return 48;
	}
}

static u32 compute_fsc(int level, u32 fsc)
{
	return fsc | (level & 0x3);
}

static int esr_s2_fault(struct kvm_vcpu *vcpu, int level, u32 fsc)
{
	u32 esr;

	esr = kvm_vcpu_get_esr(vcpu) & ~ESR_ELx_FSC;
	esr |= compute_fsc(level, fsc);
	return esr;
}

static int get_ia_size(struct s2_walk_info *wi)
{
	return 64 - wi->t0sz;
}

static int check_base_s2_limits(struct s2_walk_info *wi,
				int level, int input_size, int stride)
{
	int start_size, ia_size;

	ia_size = get_ia_size(wi);

	/* Check translation limits */
	switch (BIT(wi->pgshift)) {
	case SZ_64K:
		if (level == 0 || (level == 1 && ia_size <= 42))
			return -EFAULT;
=======
	case SYS_ID_AA64PFR0_EL1:
		/* No AMU, MPAM, S-EL2, or RAS */
		val &= ~(GENMASK_ULL(55, 52)	|
			 NV_FTR(PFR0, AMU)	|
			 NV_FTR(PFR0, MPAM)	|
			 NV_FTR(PFR0, SEL2)	|
			 NV_FTR(PFR0, RAS)	|
			 NV_FTR(PFR0, EL3)	|
			 NV_FTR(PFR0, EL2)	|
			 NV_FTR(PFR0, EL1));
		/* 64bit EL1/EL2/EL3 only */
		val |= FIELD_PREP(NV_FTR(PFR0, EL1), 0b0001);
		val |= FIELD_PREP(NV_FTR(PFR0, EL2), 0b0001);
		val |= FIELD_PREP(NV_FTR(PFR0, EL3), 0b0001);
>>>>>>> f1ee914f
		break;
	case SZ_16K:
		if (level == 0 || (level == 1 && ia_size <= 40))
			return -EFAULT;
		break;
	case SZ_4K:
		if (level < 0 || (level == 0 && ia_size <= 42))
			return -EFAULT;
		break;
	}

	/* Check input size limits */
	if (input_size > ia_size)
		return -EFAULT;

	/* Check number of entries in starting level table */
	start_size = input_size - ((3 - level) * stride + wi->pgshift);
	if (start_size < 1 || start_size > stride + 4)
		return -EFAULT;

	return 0;
}

/* Check if output is within boundaries */
static int check_output_size(struct s2_walk_info *wi, phys_addr_t output)
{
	unsigned int output_size = wi->max_oa_bits;

	if (output_size != 48 && (output & GENMASK_ULL(47, output_size)))
		return -1;

	return 0;
}

/*
 * This is essentially a C-version of the pseudo code from the ARM ARM
 * AArch64.TranslationTableWalk  function.  I strongly recommend looking at
 * that pseudocode in trying to understand this.
 *
 * Must be called with the kvm->srcu read lock held
 */
static int walk_nested_s2_pgd(phys_addr_t ipa,
			      struct s2_walk_info *wi, struct kvm_s2_trans *out)
{
	int first_block_level, level, stride, input_size, base_lower_bound;
	phys_addr_t base_addr;
	unsigned int addr_top, addr_bottom;
	u64 desc;  /* page table entry */
	int ret;
	phys_addr_t paddr;

	switch (BIT(wi->pgshift)) {
	default:
	case SZ_64K:
	case SZ_16K:
		level = 3 - wi->sl;
		first_block_level = 2;
		break;
	case SZ_4K:
		level = 2 - wi->sl;
		first_block_level = 1;
		break;
	}

	stride = wi->pgshift - 3;
	input_size = get_ia_size(wi);
	if (input_size > 48 || input_size < 25)
		return -EFAULT;

	ret = check_base_s2_limits(wi, level, input_size, stride);
	if (WARN_ON(ret))
		return ret;

	base_lower_bound = 3 + input_size - ((3 - level) * stride +
			   wi->pgshift);
	base_addr = wi->baddr & GENMASK_ULL(47, base_lower_bound);

	if (check_output_size(wi, base_addr)) {
		out->esr = compute_fsc(level, ESR_ELx_FSC_ADDRSZ);
		return 1;
	}

	addr_top = input_size - 1;

	while (1) {
		phys_addr_t index;

		addr_bottom = (3 - level) * stride + wi->pgshift;
		index = (ipa & GENMASK_ULL(addr_top, addr_bottom))
			>> (addr_bottom - 3);

		paddr = base_addr | index;
		ret = wi->read_desc(paddr, &desc, wi->data);
		if (ret < 0)
			return ret;

		/*
		 * Handle reversedescriptors if endianness differs between the
		 * host and the guest hypervisor.
		 */
		if (wi->be)
			desc = be64_to_cpu((__force __be64)desc);
		else
			desc = le64_to_cpu((__force __le64)desc);

		/* Check for valid descriptor at this point */
		if (!(desc & 1) || ((desc & 3) == 1 && level == 3)) {
			out->esr = compute_fsc(level, ESR_ELx_FSC_FAULT);
			out->upper_attr = desc;
			return 1;
		}

		/* We're at the final level or block translation level */
		if ((desc & 3) == 1 || level == 3)
			break;

		if (check_output_size(wi, desc)) {
			out->esr = compute_fsc(level, ESR_ELx_FSC_ADDRSZ);
			out->upper_attr = desc;
			return 1;
		}

		base_addr = desc & GENMASK_ULL(47, wi->pgshift);

		level += 1;
		addr_top = addr_bottom - 1;
	}

	if (level < first_block_level) {
		out->esr = compute_fsc(level, ESR_ELx_FSC_FAULT);
		out->upper_attr = desc;
		return 1;
	}

	/*
	 * We don't use the contiguous bit in the stage-2 ptes, so skip check
	 * for misprogramming of the contiguous bit.
	 */

	if (check_output_size(wi, desc)) {
		out->esr = compute_fsc(level, ESR_ELx_FSC_ADDRSZ);
		out->upper_attr = desc;
		return 1;
	}

	if (!(desc & BIT(10))) {
		out->esr = compute_fsc(level, ESR_ELx_FSC_ACCESS);
		out->upper_attr = desc;
		return 1;
	}

	/* Calculate and return the result */
	paddr = (desc & GENMASK_ULL(47, addr_bottom)) |
		(ipa & GENMASK_ULL(addr_bottom - 1, 0));
	out->output = paddr;
	out->block_size = 1UL << ((3 - level) * stride + wi->pgshift);
	out->readable = desc & (0b01 << 6);
	out->writable = desc & (0b10 << 6);
	out->level = level;
	out->upper_attr = desc & GENMASK_ULL(63, 52);
	return 0;
}

static int read_guest_s2_desc(phys_addr_t pa, u64 *desc, void *data)
{
	struct kvm_vcpu *vcpu = data;

	return kvm_read_guest(vcpu->kvm, pa, desc, sizeof(*desc));
}

static void vtcr_to_walk_info(u64 vtcr, struct s2_walk_info *wi)
{
	wi->t0sz = vtcr & TCR_EL2_T0SZ_MASK;

	switch (vtcr & VTCR_EL2_TG0_MASK) {
	case VTCR_EL2_TG0_4K:
		wi->pgshift = 12;	 break;
	case VTCR_EL2_TG0_16K:
		wi->pgshift = 14;	 break;
	case VTCR_EL2_TG0_64K:
	default:	    /* IMPDEF: treat any other value as 64k */
		wi->pgshift = 16;	 break;
	}

	wi->sl = FIELD_GET(VTCR_EL2_SL0_MASK, vtcr);
	/* Global limit for now, should eventually be per-VM */
	wi->max_oa_bits = min(get_kvm_ipa_limit(),
			      ps_to_output_size(FIELD_GET(VTCR_EL2_PS_MASK, vtcr)));
}

int kvm_walk_nested_s2(struct kvm_vcpu *vcpu, phys_addr_t gipa,
		       struct kvm_s2_trans *result)
{
	u64 vtcr = vcpu_read_sys_reg(vcpu, VTCR_EL2);
	struct s2_walk_info wi;
	int ret;

	result->esr = 0;

	if (!vcpu_has_nv(vcpu))
		return 0;

	wi.read_desc = read_guest_s2_desc;
	wi.data = vcpu;
	wi.baddr = vcpu_read_sys_reg(vcpu, VTTBR_EL2);

	vtcr_to_walk_info(vtcr, &wi);

	wi.be = vcpu_read_sys_reg(vcpu, SCTLR_EL2) & SCTLR_ELx_EE;

	ret = walk_nested_s2_pgd(gipa, &wi, result);
	if (ret)
		result->esr |= (kvm_vcpu_get_esr(vcpu) & ~ESR_ELx_FSC);

	return ret;
}

static unsigned int ttl_to_size(u8 ttl)
{
	int level = ttl & 3;
	int gran = (ttl >> 2) & 3;
	unsigned int max_size = 0;

	switch (gran) {
	case TLBI_TTL_TG_4K:
		switch (level) {
		case 0:
			break;
		case 1:
			max_size = SZ_1G;
			break;
		case 2:
			max_size = SZ_2M;
			break;
		case 3:
			max_size = SZ_4K;
			break;
		}
		break;
	case TLBI_TTL_TG_16K:
		switch (level) {
		case 0:
		case 1:
			break;
		case 2:
			max_size = SZ_32M;
			break;
		case 3:
			max_size = SZ_16K;
			break;
		}
		break;
	case TLBI_TTL_TG_64K:
		switch (level) {
		case 0:
		case 1:
			/* No 52bit IPA support */
			break;
		case 2:
			max_size = SZ_512M;
			break;
		case 3:
			max_size = SZ_64K;
			break;
		}
		break;
	default:			/* No size information */
		break;
	}

	return max_size;
}

/*
 * Compute the equivalent of the TTL field by parsing the shadow PT.  The
 * granule size is extracted from the cached VTCR_EL2.TG0 while the level is
 * retrieved from first entry carrying the level as a tag.
 */
static u8 get_guest_mapping_ttl(struct kvm_s2_mmu *mmu, u64 addr)
{
	u64 tmp, sz = 0, vtcr = mmu->tlb_vtcr;
	kvm_pte_t pte;
	u8 ttl, level;

	lockdep_assert_held_write(&kvm_s2_mmu_to_kvm(mmu)->mmu_lock);

	switch (vtcr & VTCR_EL2_TG0_MASK) {
	case VTCR_EL2_TG0_4K:
		ttl = (TLBI_TTL_TG_4K << 2);
		break;
	case VTCR_EL2_TG0_16K:
		ttl = (TLBI_TTL_TG_16K << 2);
		break;
	case VTCR_EL2_TG0_64K:
	default:	    /* IMPDEF: treat any other value as 64k */
		ttl = (TLBI_TTL_TG_64K << 2);
		break;
	}

	tmp = addr;

again:
	/* Iteratively compute the block sizes for a particular granule size */
	switch (vtcr & VTCR_EL2_TG0_MASK) {
	case VTCR_EL2_TG0_4K:
		if	(sz < SZ_4K)	sz = SZ_4K;
		else if (sz < SZ_2M)	sz = SZ_2M;
		else if (sz < SZ_1G)	sz = SZ_1G;
		else			sz = 0;
		break;
	case VTCR_EL2_TG0_16K:
		if	(sz < SZ_16K)	sz = SZ_16K;
		else if (sz < SZ_32M)	sz = SZ_32M;
		else			sz = 0;
		break;
	case VTCR_EL2_TG0_64K:
	default:	    /* IMPDEF: treat any other value as 64k */
		if	(sz < SZ_64K)	sz = SZ_64K;
		else if (sz < SZ_512M)	sz = SZ_512M;
		else			sz = 0;
		break;
	}

	if (sz == 0)
		return 0;

	tmp &= ~(sz - 1);
	if (kvm_pgtable_get_leaf(mmu->pgt, tmp, &pte, NULL))
		goto again;
	if (!(pte & PTE_VALID))
		goto again;
	level = FIELD_GET(KVM_NV_GUEST_MAP_SZ, pte);
	if (!level)
		goto again;

	ttl |= level;

	/*
	 * We now have found some level information in the shadow S2. Check
	 * that the resulting range is actually including the original IPA.
	 */
	sz = ttl_to_size(ttl);
	if (addr < (tmp + sz))
		return ttl;

	return 0;
}

unsigned long compute_tlb_inval_range(struct kvm_s2_mmu *mmu, u64 val)
{
	struct kvm *kvm = kvm_s2_mmu_to_kvm(mmu);
	unsigned long max_size;
	u8 ttl;

	ttl = FIELD_GET(TLBI_TTL_MASK, val);

	if (!ttl || !kvm_has_feat(kvm, ID_AA64MMFR2_EL1, TTL, IMP)) {
		/* No TTL, check the shadow S2 for a hint */
		u64 addr = (val & GENMASK_ULL(35, 0)) << 12;
		ttl = get_guest_mapping_ttl(mmu, addr);
	}

	max_size = ttl_to_size(ttl);

	if (!max_size) {
		/* Compute the maximum extent of the invalidation */
		switch (mmu->tlb_vtcr & VTCR_EL2_TG0_MASK) {
		case VTCR_EL2_TG0_4K:
			max_size = SZ_1G;
			break;
		case VTCR_EL2_TG0_16K:
			max_size = SZ_32M;
			break;
		case VTCR_EL2_TG0_64K:
		default:    /* IMPDEF: treat any other value as 64k */
			/*
			 * No, we do not support 52bit IPA in nested yet. Once
			 * we do, this should be 4TB.
			 */
			max_size = SZ_512M;
			break;
		}
	}

	WARN_ON(!max_size);
	return max_size;
}

/*
 * We can have multiple *different* MMU contexts with the same VMID:
 *
 * - S2 being enabled or not, hence differing by the HCR_EL2.VM bit
 *
 * - Multiple vcpus using private S2s (huh huh...), hence differing by the
 *   VBBTR_EL2.BADDR address
 *
 * - A combination of the above...
 *
 * We can always identify which MMU context to pick at run-time.  However,
 * TLB invalidation involving a VMID must take action on all the TLBs using
 * this particular VMID. This translates into applying the same invalidation
 * operation to all the contexts that are using this VMID. Moar phun!
 */
void kvm_s2_mmu_iterate_by_vmid(struct kvm *kvm, u16 vmid,
				const union tlbi_info *info,
				void (*tlbi_callback)(struct kvm_s2_mmu *,
						      const union tlbi_info *))
{
	write_lock(&kvm->mmu_lock);

	for (int i = 0; i < kvm->arch.nested_mmus_size; i++) {
		struct kvm_s2_mmu *mmu = &kvm->arch.nested_mmus[i];

		if (!kvm_s2_mmu_valid(mmu))
			continue;

		if (vmid == get_vmid(mmu->tlb_vttbr))
			tlbi_callback(mmu, info);
	}

	write_unlock(&kvm->mmu_lock);
}

struct kvm_s2_mmu *lookup_s2_mmu(struct kvm_vcpu *vcpu)
{
	struct kvm *kvm = vcpu->kvm;
	bool nested_stage2_enabled;
	u64 vttbr, vtcr, hcr;

	lockdep_assert_held_write(&kvm->mmu_lock);

	vttbr = vcpu_read_sys_reg(vcpu, VTTBR_EL2);
	vtcr = vcpu_read_sys_reg(vcpu, VTCR_EL2);
	hcr = vcpu_read_sys_reg(vcpu, HCR_EL2);

	nested_stage2_enabled = hcr & HCR_VM;

	/* Don't consider the CnP bit for the vttbr match */
	vttbr &= ~VTTBR_CNP_BIT;

	/*
	 * Two possibilities when looking up a S2 MMU context:
	 *
	 * - either S2 is enabled in the guest, and we need a context that is
	 *   S2-enabled and matches the full VTTBR (VMID+BADDR) and VTCR,
	 *   which makes it safe from a TLB conflict perspective (a broken
	 *   guest won't be able to generate them),
	 *
	 * - or S2 is disabled, and we need a context that is S2-disabled
	 *   and matches the VMID only, as all TLBs are tagged by VMID even
	 *   if S2 translation is disabled.
	 */
	for (int i = 0; i < kvm->arch.nested_mmus_size; i++) {
		struct kvm_s2_mmu *mmu = &kvm->arch.nested_mmus[i];

		if (!kvm_s2_mmu_valid(mmu))
			continue;

		if (nested_stage2_enabled &&
		    mmu->nested_stage2_enabled &&
		    vttbr == mmu->tlb_vttbr &&
		    vtcr == mmu->tlb_vtcr)
			return mmu;

		if (!nested_stage2_enabled &&
		    !mmu->nested_stage2_enabled &&
		    get_vmid(vttbr) == get_vmid(mmu->tlb_vttbr))
			return mmu;
	}
	return NULL;
}

static struct kvm_s2_mmu *get_s2_mmu_nested(struct kvm_vcpu *vcpu)
{
	struct kvm *kvm = vcpu->kvm;
	struct kvm_s2_mmu *s2_mmu;
	int i;

	lockdep_assert_held_write(&vcpu->kvm->mmu_lock);

	s2_mmu = lookup_s2_mmu(vcpu);
	if (s2_mmu)
		goto out;

	/*
	 * Make sure we don't always search from the same point, or we
	 * will always reuse a potentially active context, leaving
	 * free contexts unused.
	 */
	for (i = kvm->arch.nested_mmus_next;
	     i < (kvm->arch.nested_mmus_size + kvm->arch.nested_mmus_next);
	     i++) {
		s2_mmu = &kvm->arch.nested_mmus[i % kvm->arch.nested_mmus_size];

		if (atomic_read(&s2_mmu->refcnt) == 0)
			break;
	}
	BUG_ON(atomic_read(&s2_mmu->refcnt)); /* We have struct MMUs to spare */

	/* Set the scene for the next search */
	kvm->arch.nested_mmus_next = (i + 1) % kvm->arch.nested_mmus_size;

	/* Clear the old state */
	if (kvm_s2_mmu_valid(s2_mmu))
		kvm_stage2_unmap_range(s2_mmu, 0, kvm_phys_size(s2_mmu));

	/*
	 * The virtual VMID (modulo CnP) will be used as a key when matching
	 * an existing kvm_s2_mmu.
	 *
	 * We cache VTCR at allocation time, once and for all. It'd be great
	 * if the guest didn't screw that one up, as this is not very
	 * forgiving...
	 */
	s2_mmu->tlb_vttbr = vcpu_read_sys_reg(vcpu, VTTBR_EL2) & ~VTTBR_CNP_BIT;
	s2_mmu->tlb_vtcr = vcpu_read_sys_reg(vcpu, VTCR_EL2);
	s2_mmu->nested_stage2_enabled = vcpu_read_sys_reg(vcpu, HCR_EL2) & HCR_VM;

out:
	atomic_inc(&s2_mmu->refcnt);
	return s2_mmu;
}

void kvm_init_nested_s2_mmu(struct kvm_s2_mmu *mmu)
{
	/* CnP being set denotes an invalid entry */
	mmu->tlb_vttbr = VTTBR_CNP_BIT;
	mmu->nested_stage2_enabled = false;
	atomic_set(&mmu->refcnt, 0);
}

void kvm_vcpu_load_hw_mmu(struct kvm_vcpu *vcpu)
{
	if (is_hyp_ctxt(vcpu)) {
		vcpu->arch.hw_mmu = &vcpu->kvm->arch.mmu;
	} else {
		write_lock(&vcpu->kvm->mmu_lock);
		vcpu->arch.hw_mmu = get_s2_mmu_nested(vcpu);
		write_unlock(&vcpu->kvm->mmu_lock);
	}
}

void kvm_vcpu_put_hw_mmu(struct kvm_vcpu *vcpu)
{
	if (kvm_is_nested_s2_mmu(vcpu->kvm, vcpu->arch.hw_mmu)) {
		atomic_dec(&vcpu->arch.hw_mmu->refcnt);
		vcpu->arch.hw_mmu = NULL;
	}
}

/*
 * Returns non-zero if permission fault is handled by injecting it to the next
 * level hypervisor.
 */
int kvm_s2_handle_perm_fault(struct kvm_vcpu *vcpu, struct kvm_s2_trans *trans)
{
	bool forward_fault = false;

	trans->esr = 0;

	if (!kvm_vcpu_trap_is_permission_fault(vcpu))
		return 0;

	if (kvm_vcpu_trap_is_iabt(vcpu)) {
		forward_fault = !kvm_s2_trans_executable(trans);
	} else {
		bool write_fault = kvm_is_write_fault(vcpu);

		forward_fault = ((write_fault && !trans->writable) ||
				 (!write_fault && !trans->readable));
	}

	if (forward_fault)
		trans->esr = esr_s2_fault(vcpu, trans->level, ESR_ELx_FSC_PERM);

	return forward_fault;
}

int kvm_inject_s2_fault(struct kvm_vcpu *vcpu, u64 esr_el2)
{
	vcpu_write_sys_reg(vcpu, vcpu->arch.fault.far_el2, FAR_EL2);
	vcpu_write_sys_reg(vcpu, vcpu->arch.fault.hpfar_el2, HPFAR_EL2);

	return kvm_inject_nested_sync(vcpu, esr_el2);
}

void kvm_nested_s2_wp(struct kvm *kvm)
{
	int i;

	lockdep_assert_held_write(&kvm->mmu_lock);

	for (i = 0; i < kvm->arch.nested_mmus_size; i++) {
		struct kvm_s2_mmu *mmu = &kvm->arch.nested_mmus[i];

		if (kvm_s2_mmu_valid(mmu))
			kvm_stage2_wp_range(mmu, 0, kvm_phys_size(mmu));
	}
}

void kvm_nested_s2_unmap(struct kvm *kvm)
{
	int i;

	lockdep_assert_held_write(&kvm->mmu_lock);

	for (i = 0; i < kvm->arch.nested_mmus_size; i++) {
		struct kvm_s2_mmu *mmu = &kvm->arch.nested_mmus[i];

		if (kvm_s2_mmu_valid(mmu))
			kvm_stage2_unmap_range(mmu, 0, kvm_phys_size(mmu));
	}
}

void kvm_nested_s2_flush(struct kvm *kvm)
{
	int i;

	lockdep_assert_held_write(&kvm->mmu_lock);

	for (i = 0; i < kvm->arch.nested_mmus_size; i++) {
		struct kvm_s2_mmu *mmu = &kvm->arch.nested_mmus[i];

		if (kvm_s2_mmu_valid(mmu))
			kvm_stage2_flush_range(mmu, 0, kvm_phys_size(mmu));
	}
}

void kvm_arch_flush_shadow_all(struct kvm *kvm)
{
	int i;

	for (i = 0; i < kvm->arch.nested_mmus_size; i++) {
		struct kvm_s2_mmu *mmu = &kvm->arch.nested_mmus[i];

		if (!WARN_ON(atomic_read(&mmu->refcnt)))
			kvm_free_stage2_pgd(mmu);
	}
	kfree(kvm->arch.nested_mmus);
	kvm->arch.nested_mmus = NULL;
	kvm->arch.nested_mmus_size = 0;
	kvm_uninit_stage2_mmu(kvm);
}

/*
 * Our emulated CPU doesn't support all the possible features. For the
 * sake of simplicity (and probably mental sanity), wipe out a number
 * of feature bits we don't intend to support for the time being.
 * This list should get updated as new features get added to the NV
 * support, and new extension to the architecture.
 */
static void limit_nv_id_regs(struct kvm *kvm)
{
	u64 val, tmp;

	/* Support everything but TME */
	val = kvm_read_vm_id_reg(kvm, SYS_ID_AA64ISAR0_EL1);
	val &= ~NV_FTR(ISAR0, TME);
	kvm_set_vm_id_reg(kvm, SYS_ID_AA64ISAR0_EL1, val);

	/* Support everything but Spec Invalidation and LS64 */
	val = kvm_read_vm_id_reg(kvm, SYS_ID_AA64ISAR1_EL1);
	val &= ~(NV_FTR(ISAR1, LS64)	|
		 NV_FTR(ISAR1, SPECRES));
	kvm_set_vm_id_reg(kvm, SYS_ID_AA64ISAR1_EL1, val);

	/* No AMU, MPAM, S-EL2, RAS or SVE */
	val = kvm_read_vm_id_reg(kvm, SYS_ID_AA64PFR0_EL1);
	val &= ~(GENMASK_ULL(55, 52)	|
		 NV_FTR(PFR0, AMU)	|
		 NV_FTR(PFR0, MPAM)	|
		 NV_FTR(PFR0, SEL2)	|
		 NV_FTR(PFR0, RAS)	|
		 NV_FTR(PFR0, SVE)	|
		 NV_FTR(PFR0, EL3)	|
		 NV_FTR(PFR0, EL2)	|
		 NV_FTR(PFR0, EL1));
	/* 64bit EL1/EL2/EL3 only */
	val |= FIELD_PREP(NV_FTR(PFR0, EL1), 0b0001);
	val |= FIELD_PREP(NV_FTR(PFR0, EL2), 0b0001);
	val |= FIELD_PREP(NV_FTR(PFR0, EL3), 0b0001);
	kvm_set_vm_id_reg(kvm, SYS_ID_AA64PFR0_EL1, val);

	/* Only support BTI, SSBS, CSV2_frac */
	val = kvm_read_vm_id_reg(kvm, SYS_ID_AA64PFR1_EL1);
	val &= (NV_FTR(PFR1, BT)	|
		NV_FTR(PFR1, SSBS)	|
		NV_FTR(PFR1, CSV2_frac));
	kvm_set_vm_id_reg(kvm, SYS_ID_AA64PFR1_EL1, val);

	/* Hide ECV, ExS, Secure Memory */
	val = kvm_read_vm_id_reg(kvm, SYS_ID_AA64MMFR0_EL1);
	val &= ~(NV_FTR(MMFR0, ECV)		|
		 NV_FTR(MMFR0, EXS)		|
		 NV_FTR(MMFR0, TGRAN4_2)	|
		 NV_FTR(MMFR0, TGRAN16_2)	|
		 NV_FTR(MMFR0, TGRAN64_2)	|
		 NV_FTR(MMFR0, SNSMEM));

	/* Disallow unsupported S2 page sizes */
	switch (PAGE_SIZE) {
	case SZ_64K:
		val |= FIELD_PREP(NV_FTR(MMFR0, TGRAN16_2), 0b0001);
		fallthrough;
	case SZ_16K:
		val |= FIELD_PREP(NV_FTR(MMFR0, TGRAN4_2), 0b0001);
		fallthrough;
	case SZ_4K:
		/* Support everything */
		break;
	}
	/*
	 * Since we can't support a guest S2 page size smaller than
	 * the host's own page size (due to KVM only populating its
	 * own S2 using the kernel's page size), advertise the
	 * limitation using FEAT_GTG.
	 */
	switch (PAGE_SIZE) {
	case SZ_4K:
		val |= FIELD_PREP(NV_FTR(MMFR0, TGRAN4_2), 0b0010);
		fallthrough;
	case SZ_16K:
		val |= FIELD_PREP(NV_FTR(MMFR0, TGRAN16_2), 0b0010);
		fallthrough;
	case SZ_64K:
		val |= FIELD_PREP(NV_FTR(MMFR0, TGRAN64_2), 0b0010);
		break;
	}
	/* Cap PARange to 48bits */
	tmp = FIELD_GET(NV_FTR(MMFR0, PARANGE), val);
	if (tmp > 0b0101) {
		val &= ~NV_FTR(MMFR0, PARANGE);
		val |= FIELD_PREP(NV_FTR(MMFR0, PARANGE), 0b0101);
	}
	kvm_set_vm_id_reg(kvm, SYS_ID_AA64MMFR0_EL1, val);

	val = kvm_read_vm_id_reg(kvm, SYS_ID_AA64MMFR1_EL1);
	val &= (NV_FTR(MMFR1, HCX)	|
		NV_FTR(MMFR1, PAN)	|
		NV_FTR(MMFR1, LO)	|
		NV_FTR(MMFR1, HPDS)	|
		NV_FTR(MMFR1, VH)	|
		NV_FTR(MMFR1, VMIDBits));
	kvm_set_vm_id_reg(kvm, SYS_ID_AA64MMFR1_EL1, val);

	val = kvm_read_vm_id_reg(kvm, SYS_ID_AA64MMFR2_EL1);
	val &= ~(NV_FTR(MMFR2, BBM)	|
		 NV_FTR(MMFR2, TTL)	|
		 GENMASK_ULL(47, 44)	|
		 NV_FTR(MMFR2, ST)	|
		 NV_FTR(MMFR2, CCIDX)	|
		 NV_FTR(MMFR2, VARange));

	/* Force TTL support */
	val |= FIELD_PREP(NV_FTR(MMFR2, TTL), 0b0001);
	kvm_set_vm_id_reg(kvm, SYS_ID_AA64MMFR2_EL1, val);

	val = 0;
	if (!cpus_have_final_cap(ARM64_HAS_HCR_NV1))
		val |= FIELD_PREP(NV_FTR(MMFR4, E2H0),
				  ID_AA64MMFR4_EL1_E2H0_NI_NV1);
	kvm_set_vm_id_reg(kvm, SYS_ID_AA64MMFR4_EL1, val);

	/* Only limited support for PMU, Debug, BPs and WPs */
	val = kvm_read_vm_id_reg(kvm, SYS_ID_AA64DFR0_EL1);
	val &= (NV_FTR(DFR0, PMUVer)	|
		NV_FTR(DFR0, WRPs)	|
		NV_FTR(DFR0, BRPs)	|
		NV_FTR(DFR0, DebugVer));

	/* Cap Debug to ARMv8.1 */
	tmp = FIELD_GET(NV_FTR(DFR0, DebugVer), val);
	if (tmp > 0b0111) {
		val &= ~NV_FTR(DFR0, DebugVer);
		val |= FIELD_PREP(NV_FTR(DFR0, DebugVer), 0b0111);
	}
	kvm_set_vm_id_reg(kvm, SYS_ID_AA64DFR0_EL1, val);
}

u64 kvm_vcpu_sanitise_vncr_reg(const struct kvm_vcpu *vcpu, enum vcpu_sysreg sr)
{
	u64 v = ctxt_sys_reg(&vcpu->arch.ctxt, sr);
	struct kvm_sysreg_masks *masks;

	masks = vcpu->kvm->arch.sysreg_masks;

	if (masks) {
		sr -= __VNCR_START__;

		v &= ~masks->mask[sr].res0;
		v |= masks->mask[sr].res1;
	}

	return v;
}

static void set_sysreg_masks(struct kvm *kvm, int sr, u64 res0, u64 res1)
{
	int i = sr - __VNCR_START__;

	kvm->arch.sysreg_masks->mask[i].res0 = res0;
	kvm->arch.sysreg_masks->mask[i].res1 = res1;
}

int kvm_init_nv_sysregs(struct kvm *kvm)
{
	u64 res0, res1;
	int ret = 0;

	mutex_lock(&kvm->arch.config_lock);

	if (kvm->arch.sysreg_masks)
		goto out;

	kvm->arch.sysreg_masks = kzalloc(sizeof(*(kvm->arch.sysreg_masks)),
					 GFP_KERNEL_ACCOUNT);
	if (!kvm->arch.sysreg_masks) {
		ret = -ENOMEM;
		goto out;
	}

	limit_nv_id_regs(kvm);

	/* VTTBR_EL2 */
	res0 = res1 = 0;
	if (!kvm_has_feat_enum(kvm, ID_AA64MMFR1_EL1, VMIDBits, 16))
		res0 |= GENMASK(63, 56);
	if (!kvm_has_feat(kvm, ID_AA64MMFR2_EL1, CnP, IMP))
		res0 |= VTTBR_CNP_BIT;
	set_sysreg_masks(kvm, VTTBR_EL2, res0, res1);

	/* VTCR_EL2 */
	res0 = GENMASK(63, 32) | GENMASK(30, 20);
	res1 = BIT(31);
	set_sysreg_masks(kvm, VTCR_EL2, res0, res1);

	/* VMPIDR_EL2 */
	res0 = GENMASK(63, 40) | GENMASK(30, 24);
	res1 = BIT(31);
	set_sysreg_masks(kvm, VMPIDR_EL2, res0, res1);

	/* HCR_EL2 */
	res0 = BIT(48);
	res1 = HCR_RW;
	if (!kvm_has_feat(kvm, ID_AA64MMFR1_EL1, TWED, IMP))
		res0 |= GENMASK(63, 59);
	if (!kvm_has_feat(kvm, ID_AA64PFR1_EL1, MTE, MTE2))
		res0 |= (HCR_TID5 | HCR_DCT | HCR_ATA);
	if (!kvm_has_feat(kvm, ID_AA64MMFR2_EL1, EVT, TTLBxS))
		res0 |= (HCR_TTLBIS | HCR_TTLBOS);
	if (!kvm_has_feat(kvm, ID_AA64PFR0_EL1, CSV2, CSV2_2) &&
	    !kvm_has_feat(kvm, ID_AA64PFR1_EL1, CSV2_frac, CSV2_1p2))
		res0 |= HCR_ENSCXT;
	if (!kvm_has_feat(kvm, ID_AA64MMFR2_EL1, EVT, IMP))
		res0 |= (HCR_TOCU | HCR_TICAB | HCR_TID4);
	if (!kvm_has_feat(kvm, ID_AA64PFR0_EL1, AMU, V1P1))
		res0 |= HCR_AMVOFFEN;
	if (!kvm_has_feat(kvm, ID_AA64PFR0_EL1, RAS, V1P1))
		res0 |= HCR_FIEN;
	if (!kvm_has_feat(kvm, ID_AA64MMFR2_EL1, FWB, IMP))
		res0 |= HCR_FWB;
	if (!kvm_has_feat(kvm, ID_AA64MMFR2_EL1, NV, NV2))
		res0 |= HCR_NV2;
	if (!kvm_has_feat(kvm, ID_AA64MMFR2_EL1, NV, IMP))
		res0 |= (HCR_AT | HCR_NV1 | HCR_NV);
	if (!(__vcpu_has_feature(&kvm->arch, KVM_ARM_VCPU_PTRAUTH_ADDRESS) &&
	      __vcpu_has_feature(&kvm->arch, KVM_ARM_VCPU_PTRAUTH_GENERIC)))
		res0 |= (HCR_API | HCR_APK);
	if (!kvm_has_feat(kvm, ID_AA64ISAR0_EL1, TME, IMP))
		res0 |= BIT(39);
	if (!kvm_has_feat(kvm, ID_AA64PFR0_EL1, RAS, IMP))
		res0 |= (HCR_TEA | HCR_TERR);
	if (!kvm_has_feat(kvm, ID_AA64MMFR1_EL1, LO, IMP))
		res0 |= HCR_TLOR;
	if (!kvm_has_feat(kvm, ID_AA64MMFR4_EL1, E2H0, IMP))
		res1 |= HCR_E2H;
	set_sysreg_masks(kvm, HCR_EL2, res0, res1);

	/* HCRX_EL2 */
	res0 = HCRX_EL2_RES0;
	res1 = HCRX_EL2_RES1;
	if (!kvm_has_feat(kvm, ID_AA64ISAR3_EL1, PACM, TRIVIAL_IMP))
		res0 |= HCRX_EL2_PACMEn;
	if (!kvm_has_feat(kvm, ID_AA64PFR2_EL1, FPMR, IMP))
		res0 |= HCRX_EL2_EnFPM;
	if (!kvm_has_feat(kvm, ID_AA64PFR1_EL1, GCS, IMP))
		res0 |= HCRX_EL2_GCSEn;
	if (!kvm_has_feat(kvm, ID_AA64ISAR2_EL1, SYSREG_128, IMP))
		res0 |= HCRX_EL2_EnIDCP128;
	if (!kvm_has_feat(kvm, ID_AA64MMFR3_EL1, ADERR, DEV_ASYNC))
		res0 |= (HCRX_EL2_EnSDERR | HCRX_EL2_EnSNERR);
	if (!kvm_has_feat(kvm, ID_AA64PFR1_EL1, DF2, IMP))
		res0 |= HCRX_EL2_TMEA;
	if (!kvm_has_feat(kvm, ID_AA64MMFR3_EL1, D128, IMP))
		res0 |= HCRX_EL2_D128En;
	if (!kvm_has_feat(kvm, ID_AA64PFR1_EL1, THE, IMP))
		res0 |= HCRX_EL2_PTTWI;
	if (!kvm_has_feat(kvm, ID_AA64MMFR3_EL1, SCTLRX, IMP))
		res0 |= HCRX_EL2_SCTLR2En;
	if (!kvm_has_feat(kvm, ID_AA64MMFR3_EL1, TCRX, IMP))
		res0 |= HCRX_EL2_TCR2En;
	if (!kvm_has_feat(kvm, ID_AA64ISAR2_EL1, MOPS, IMP))
		res0 |= (HCRX_EL2_MSCEn | HCRX_EL2_MCE2);
	if (!kvm_has_feat(kvm, ID_AA64MMFR1_EL1, CMOW, IMP))
		res0 |= HCRX_EL2_CMOW;
	if (!kvm_has_feat(kvm, ID_AA64PFR1_EL1, NMI, IMP))
		res0 |= (HCRX_EL2_VFNMI | HCRX_EL2_VINMI | HCRX_EL2_TALLINT);
	if (!kvm_has_feat(kvm, ID_AA64PFR1_EL1, SME, IMP) ||
	    !(read_sysreg_s(SYS_SMIDR_EL1) & SMIDR_EL1_SMPS))
		res0 |= HCRX_EL2_SMPME;
	if (!kvm_has_feat(kvm, ID_AA64ISAR1_EL1, XS, IMP))
		res0 |= (HCRX_EL2_FGTnXS | HCRX_EL2_FnXS);
	if (!kvm_has_feat(kvm, ID_AA64ISAR1_EL1, LS64, LS64_V))
		res0 |= HCRX_EL2_EnASR;
	if (!kvm_has_feat(kvm, ID_AA64ISAR1_EL1, LS64, LS64))
		res0 |= HCRX_EL2_EnALS;
	if (!kvm_has_feat(kvm, ID_AA64ISAR1_EL1, LS64, LS64_ACCDATA))
		res0 |= HCRX_EL2_EnAS0;
	set_sysreg_masks(kvm, HCRX_EL2, res0, res1);

	/* HFG[RW]TR_EL2 */
	res0 = res1 = 0;
	if (!(__vcpu_has_feature(&kvm->arch, KVM_ARM_VCPU_PTRAUTH_ADDRESS) &&
	      __vcpu_has_feature(&kvm->arch, KVM_ARM_VCPU_PTRAUTH_GENERIC)))
		res0 |= (HFGxTR_EL2_APDAKey | HFGxTR_EL2_APDBKey |
			 HFGxTR_EL2_APGAKey | HFGxTR_EL2_APIAKey |
			 HFGxTR_EL2_APIBKey);
	if (!kvm_has_feat(kvm, ID_AA64MMFR1_EL1, LO, IMP))
		res0 |= (HFGxTR_EL2_LORC_EL1 | HFGxTR_EL2_LOREA_EL1 |
			 HFGxTR_EL2_LORID_EL1 | HFGxTR_EL2_LORN_EL1 |
			 HFGxTR_EL2_LORSA_EL1);
	if (!kvm_has_feat(kvm, ID_AA64PFR0_EL1, CSV2, CSV2_2) &&
	    !kvm_has_feat(kvm, ID_AA64PFR1_EL1, CSV2_frac, CSV2_1p2))
		res0 |= (HFGxTR_EL2_SCXTNUM_EL1 | HFGxTR_EL2_SCXTNUM_EL0);
	if (!kvm_has_feat(kvm, ID_AA64PFR0_EL1, GIC, IMP))
		res0 |= HFGxTR_EL2_ICC_IGRPENn_EL1;
	if (!kvm_has_feat(kvm, ID_AA64PFR0_EL1, RAS, IMP))
		res0 |= (HFGxTR_EL2_ERRIDR_EL1 | HFGxTR_EL2_ERRSELR_EL1 |
			 HFGxTR_EL2_ERXFR_EL1 | HFGxTR_EL2_ERXCTLR_EL1 |
			 HFGxTR_EL2_ERXSTATUS_EL1 | HFGxTR_EL2_ERXMISCn_EL1 |
			 HFGxTR_EL2_ERXPFGF_EL1 | HFGxTR_EL2_ERXPFGCTL_EL1 |
			 HFGxTR_EL2_ERXPFGCDN_EL1 | HFGxTR_EL2_ERXADDR_EL1);
	if (!kvm_has_feat(kvm, ID_AA64ISAR1_EL1, LS64, LS64_ACCDATA))
		res0 |= HFGxTR_EL2_nACCDATA_EL1;
	if (!kvm_has_feat(kvm, ID_AA64PFR1_EL1, GCS, IMP))
		res0 |= (HFGxTR_EL2_nGCS_EL0 | HFGxTR_EL2_nGCS_EL1);
	if (!kvm_has_feat(kvm, ID_AA64PFR1_EL1, SME, IMP))
		res0 |= (HFGxTR_EL2_nSMPRI_EL1 | HFGxTR_EL2_nTPIDR2_EL0);
	if (!kvm_has_feat(kvm, ID_AA64PFR1_EL1, THE, IMP))
		res0 |= HFGxTR_EL2_nRCWMASK_EL1;
	if (!kvm_has_feat(kvm, ID_AA64MMFR3_EL1, S1PIE, IMP))
		res0 |= (HFGxTR_EL2_nPIRE0_EL1 | HFGxTR_EL2_nPIR_EL1);
	if (!kvm_has_feat(kvm, ID_AA64MMFR3_EL1, S1POE, IMP))
		res0 |= (HFGxTR_EL2_nPOR_EL0 | HFGxTR_EL2_nPOR_EL1);
	if (!kvm_has_feat(kvm, ID_AA64MMFR3_EL1, S2POE, IMP))
		res0 |= HFGxTR_EL2_nS2POR_EL1;
	if (!kvm_has_feat(kvm, ID_AA64MMFR3_EL1, AIE, IMP))
		res0 |= (HFGxTR_EL2_nMAIR2_EL1 | HFGxTR_EL2_nAMAIR2_EL1);
	set_sysreg_masks(kvm, HFGRTR_EL2, res0 | __HFGRTR_EL2_RES0, res1);
	set_sysreg_masks(kvm, HFGWTR_EL2, res0 | __HFGWTR_EL2_RES0, res1);

	/* HDFG[RW]TR_EL2 */
	res0 = res1 = 0;
	if (!kvm_has_feat(kvm, ID_AA64DFR0_EL1, DoubleLock, IMP))
		res0 |= HDFGRTR_EL2_OSDLR_EL1;
	if (!kvm_has_feat(kvm, ID_AA64DFR0_EL1, PMUVer, IMP))
		res0 |= (HDFGRTR_EL2_PMEVCNTRn_EL0 | HDFGRTR_EL2_PMEVTYPERn_EL0 |
			 HDFGRTR_EL2_PMCCFILTR_EL0 | HDFGRTR_EL2_PMCCNTR_EL0 |
			 HDFGRTR_EL2_PMCNTEN | HDFGRTR_EL2_PMINTEN |
			 HDFGRTR_EL2_PMOVS | HDFGRTR_EL2_PMSELR_EL0 |
			 HDFGRTR_EL2_PMMIR_EL1 | HDFGRTR_EL2_PMUSERENR_EL0 |
			 HDFGRTR_EL2_PMCEIDn_EL0);
	if (!kvm_has_feat(kvm, ID_AA64DFR0_EL1, PMSVer, IMP))
		res0 |= (HDFGRTR_EL2_PMBLIMITR_EL1 | HDFGRTR_EL2_PMBPTR_EL1 |
			 HDFGRTR_EL2_PMBSR_EL1 | HDFGRTR_EL2_PMSCR_EL1 |
			 HDFGRTR_EL2_PMSEVFR_EL1 | HDFGRTR_EL2_PMSFCR_EL1 |
			 HDFGRTR_EL2_PMSICR_EL1 | HDFGRTR_EL2_PMSIDR_EL1 |
			 HDFGRTR_EL2_PMSIRR_EL1 | HDFGRTR_EL2_PMSLATFR_EL1 |
			 HDFGRTR_EL2_PMBIDR_EL1);
	if (!kvm_has_feat(kvm, ID_AA64DFR0_EL1, TraceVer, IMP))
		res0 |= (HDFGRTR_EL2_TRC | HDFGRTR_EL2_TRCAUTHSTATUS |
			 HDFGRTR_EL2_TRCAUXCTLR | HDFGRTR_EL2_TRCCLAIM |
			 HDFGRTR_EL2_TRCCNTVRn | HDFGRTR_EL2_TRCID |
			 HDFGRTR_EL2_TRCIMSPECn | HDFGRTR_EL2_TRCOSLSR |
			 HDFGRTR_EL2_TRCPRGCTLR | HDFGRTR_EL2_TRCSEQSTR |
			 HDFGRTR_EL2_TRCSSCSRn | HDFGRTR_EL2_TRCSTATR |
			 HDFGRTR_EL2_TRCVICTLR);
	if (!kvm_has_feat(kvm, ID_AA64DFR0_EL1, TraceBuffer, IMP))
		res0 |= (HDFGRTR_EL2_TRBBASER_EL1 | HDFGRTR_EL2_TRBIDR_EL1 |
			 HDFGRTR_EL2_TRBLIMITR_EL1 | HDFGRTR_EL2_TRBMAR_EL1 |
			 HDFGRTR_EL2_TRBPTR_EL1 | HDFGRTR_EL2_TRBSR_EL1 |
			 HDFGRTR_EL2_TRBTRG_EL1);
	if (!kvm_has_feat(kvm, ID_AA64DFR0_EL1, BRBE, IMP))
		res0 |= (HDFGRTR_EL2_nBRBIDR | HDFGRTR_EL2_nBRBCTL |
			 HDFGRTR_EL2_nBRBDATA);
	if (!kvm_has_feat(kvm, ID_AA64DFR0_EL1, PMSVer, V1P2))
		res0 |= HDFGRTR_EL2_nPMSNEVFR_EL1;
	set_sysreg_masks(kvm, HDFGRTR_EL2, res0 | HDFGRTR_EL2_RES0, res1);

	/* Reuse the bits from the read-side and add the write-specific stuff */
	if (!kvm_has_feat(kvm, ID_AA64DFR0_EL1, PMUVer, IMP))
		res0 |= (HDFGWTR_EL2_PMCR_EL0 | HDFGWTR_EL2_PMSWINC_EL0);
	if (!kvm_has_feat(kvm, ID_AA64DFR0_EL1, TraceVer, IMP))
		res0 |= HDFGWTR_EL2_TRCOSLAR;
	if (!kvm_has_feat(kvm, ID_AA64DFR0_EL1, TraceFilt, IMP))
		res0 |= HDFGWTR_EL2_TRFCR_EL1;
	set_sysreg_masks(kvm, HFGWTR_EL2, res0 | HDFGWTR_EL2_RES0, res1);

	/* HFGITR_EL2 */
	res0 = HFGITR_EL2_RES0;
	res1 = HFGITR_EL2_RES1;
	if (!kvm_has_feat(kvm, ID_AA64ISAR1_EL1, DPB, DPB2))
		res0 |= HFGITR_EL2_DCCVADP;
	if (!kvm_has_feat(kvm, ID_AA64MMFR1_EL1, PAN, PAN2))
		res0 |= (HFGITR_EL2_ATS1E1RP | HFGITR_EL2_ATS1E1WP);
	if (!kvm_has_feat(kvm, ID_AA64ISAR0_EL1, TLB, OS))
		res0 |= (HFGITR_EL2_TLBIRVAALE1OS | HFGITR_EL2_TLBIRVALE1OS |
			 HFGITR_EL2_TLBIRVAAE1OS | HFGITR_EL2_TLBIRVAE1OS |
			 HFGITR_EL2_TLBIVAALE1OS | HFGITR_EL2_TLBIVALE1OS |
			 HFGITR_EL2_TLBIVAAE1OS | HFGITR_EL2_TLBIASIDE1OS |
			 HFGITR_EL2_TLBIVAE1OS | HFGITR_EL2_TLBIVMALLE1OS);
	if (!kvm_has_feat(kvm, ID_AA64ISAR0_EL1, TLB, RANGE))
		res0 |= (HFGITR_EL2_TLBIRVAALE1 | HFGITR_EL2_TLBIRVALE1 |
			 HFGITR_EL2_TLBIRVAAE1 | HFGITR_EL2_TLBIRVAE1 |
			 HFGITR_EL2_TLBIRVAALE1IS | HFGITR_EL2_TLBIRVALE1IS |
			 HFGITR_EL2_TLBIRVAAE1IS | HFGITR_EL2_TLBIRVAE1IS |
			 HFGITR_EL2_TLBIRVAALE1OS | HFGITR_EL2_TLBIRVALE1OS |
			 HFGITR_EL2_TLBIRVAAE1OS | HFGITR_EL2_TLBIRVAE1OS);
	if (!kvm_has_feat(kvm, ID_AA64ISAR1_EL1, SPECRES, IMP))
		res0 |= (HFGITR_EL2_CFPRCTX | HFGITR_EL2_DVPRCTX |
			 HFGITR_EL2_CPPRCTX);
	if (!kvm_has_feat(kvm, ID_AA64DFR0_EL1, BRBE, IMP))
		res0 |= (HFGITR_EL2_nBRBINJ | HFGITR_EL2_nBRBIALL);
	if (!kvm_has_feat(kvm, ID_AA64PFR1_EL1, GCS, IMP))
		res0 |= (HFGITR_EL2_nGCSPUSHM_EL1 | HFGITR_EL2_nGCSSTR_EL1 |
			 HFGITR_EL2_nGCSEPP);
	if (!kvm_has_feat(kvm, ID_AA64ISAR1_EL1, SPECRES, COSP_RCTX))
		res0 |= HFGITR_EL2_COSPRCTX;
	if (!kvm_has_feat(kvm, ID_AA64ISAR2_EL1, ATS1A, IMP))
		res0 |= HFGITR_EL2_ATS1E1A;
	set_sysreg_masks(kvm, HFGITR_EL2, res0, res1);

	/* HAFGRTR_EL2 - not a lot to see here */
	res0 = HAFGRTR_EL2_RES0;
	res1 = HAFGRTR_EL2_RES1;
	if (!kvm_has_feat(kvm, ID_AA64PFR0_EL1, AMU, V1P1))
		res0 |= ~(res0 | res1);
	set_sysreg_masks(kvm, HAFGRTR_EL2, res0, res1);
out:
	mutex_unlock(&kvm->arch.config_lock);

	return ret;
}<|MERGE_RESOLUTION|>--- conflicted
+++ resolved
@@ -86,7 +86,6 @@
 		return ret;
 	}
 
-<<<<<<< HEAD
 	kvm->arch.nested_mmus_size = num_mmus;
 	kvm->arch.nested_mmus = tmp;
 
@@ -149,22 +148,6 @@
 	case SZ_64K:
 		if (level == 0 || (level == 1 && ia_size <= 42))
 			return -EFAULT;
-=======
-	case SYS_ID_AA64PFR0_EL1:
-		/* No AMU, MPAM, S-EL2, or RAS */
-		val &= ~(GENMASK_ULL(55, 52)	|
-			 NV_FTR(PFR0, AMU)	|
-			 NV_FTR(PFR0, MPAM)	|
-			 NV_FTR(PFR0, SEL2)	|
-			 NV_FTR(PFR0, RAS)	|
-			 NV_FTR(PFR0, EL3)	|
-			 NV_FTR(PFR0, EL2)	|
-			 NV_FTR(PFR0, EL1));
-		/* 64bit EL1/EL2/EL3 only */
-		val |= FIELD_PREP(NV_FTR(PFR0, EL1), 0b0001);
-		val |= FIELD_PREP(NV_FTR(PFR0, EL2), 0b0001);
-		val |= FIELD_PREP(NV_FTR(PFR0, EL3), 0b0001);
->>>>>>> f1ee914f
 		break;
 	case SZ_16K:
 		if (level == 0 || (level == 1 && ia_size <= 40))
@@ -831,14 +814,13 @@
 		 NV_FTR(ISAR1, SPECRES));
 	kvm_set_vm_id_reg(kvm, SYS_ID_AA64ISAR1_EL1, val);
 
-	/* No AMU, MPAM, S-EL2, RAS or SVE */
+	/* No AMU, MPAM, S-EL2, or RAS */
 	val = kvm_read_vm_id_reg(kvm, SYS_ID_AA64PFR0_EL1);
 	val &= ~(GENMASK_ULL(55, 52)	|
 		 NV_FTR(PFR0, AMU)	|
 		 NV_FTR(PFR0, MPAM)	|
 		 NV_FTR(PFR0, SEL2)	|
 		 NV_FTR(PFR0, RAS)	|
-		 NV_FTR(PFR0, SVE)	|
 		 NV_FTR(PFR0, EL3)	|
 		 NV_FTR(PFR0, EL2)	|
 		 NV_FTR(PFR0, EL1));
