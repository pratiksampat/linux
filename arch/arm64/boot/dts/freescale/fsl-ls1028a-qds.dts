// SPDX-License-Identifier: (GPL-2.0+ OR MIT)
/*
 * Device Tree file for NXP LS1028A QDS Board.
 *
 * Copyright 2018 NXP
 *
 * Harninder Rai <harninder.rai@nxp.com>
 *
 */

/dts-v1/;

#include "fsl-ls1028a.dtsi"

/ {
	model = "LS1028A QDS Board";
	compatible = "fsl,ls1028a-qds", "fsl,ls1028a";

	aliases {
		crypto = &crypto;
		gpio0 = &gpio1;
		gpio1 = &gpio2;
		gpio2 = &gpio3;
		serial0 = &duart0;
		serial1 = &duart1;
		mmc0 = &esdhc;
		mmc1 = &esdhc1;
		rtc1 = &ftm_alarm1;
	};

	chosen {
		stdout-path = "serial0:115200n8";
	};

	memory@80000000 {
		device_type = "memory";
		reg = <0x0 0x80000000 0x1 0x00000000>;
	};

	sys_mclk: clock-mclk {
		compatible = "fixed-clock";
		#clock-cells = <0>;
		clock-frequency = <25000000>;
	};

	reg_1p8v: regulator-1p8v {
		compatible = "regulator-fixed";
		regulator-name = "1P8V";
		regulator-min-microvolt = <1800000>;
		regulator-max-microvolt = <1800000>;
		regulator-always-on;
	};

	sb_3v3: regulator-sb3v3 {
		compatible = "regulator-fixed";
		regulator-name = "3v3_vbus";
		regulator-min-microvolt = <3300000>;
		regulator-max-microvolt = <3300000>;
		regulator-boot-on;
		regulator-always-on;
	};

	sound {
		compatible = "simple-audio-card";
		simple-audio-card,format = "i2s";
		simple-audio-card,widgets =
			"Microphone", "Microphone Jack",
			"Headphone", "Headphone Jack",
			"Speaker", "Speaker Ext",
			"Line", "Line In Jack";
		simple-audio-card,routing =
			"MIC_IN", "Microphone Jack",
			"Microphone Jack", "Mic Bias",
			"LINE_IN", "Line In Jack",
			"Headphone Jack", "HP_OUT",
			"Speaker Ext", "LINE_OUT";

		simple-audio-card,cpu {
			sound-dai = <&sai1>;
			frame-master;
			bitclock-master;
		};

		simple-audio-card,codec {
			sound-dai = <&sgtl5000>;
			frame-master;
			bitclock-master;
			system-clock-frequency = <25000000>;
		};
	};

	mdio-mux {
		compatible = "mdio-mux-multiplexer";
		mux-controls = <&mux 0>;
		mdio-parent-bus = <&enetc_mdio_pf3>;
		#address-cells=<1>;
		#size-cells = <0>;

		/* on-board RGMII PHY */
		mdio@0 {
			#address-cells = <1>;
			#size-cells = <0>;
			reg = <0>;

			qds_phy1: ethernet-phy@5 {
				/* Atheros 8035 */
				reg = <5>;
			};
		};
	};
};

&can0 {
	status = "okay";
};

&can1 {
	status = "okay";
};

&dspi0 {
	bus-num = <0>;
	status = "okay";

	flash@0 {
		#address-cells = <1>;
		#size-cells = <1>;
		compatible = "jedec,spi-nor";
		spi-cpol;
		spi-cpha;
		reg = <0>;
		spi-max-frequency = <10000000>;
	};

	flash@1 {
		#address-cells = <1>;
		#size-cells = <1>;
		compatible = "jedec,spi-nor";
		spi-cpol;
		spi-cpha;
		reg = <1>;
		spi-max-frequency = <10000000>;
	};

	flash@2 {
		#address-cells = <1>;
		#size-cells = <1>;
		compatible = "jedec,spi-nor";
		spi-cpol;
		spi-cpha;
		reg = <2>;
		spi-max-frequency = <10000000>;
	};
};

&dspi1 {
	bus-num = <1>;
	status = "okay";

	flash@0 {
		#address-cells = <1>;
		#size-cells = <1>;
		compatible = "jedec,spi-nor";
		spi-cpol;
		spi-cpha;
		reg = <0>;
		spi-max-frequency = <10000000>;
	};

	flash@1 {
		#address-cells = <1>;
		#size-cells = <1>;
		compatible = "jedec,spi-nor";
		spi-cpol;
		spi-cpha;
		reg = <1>;
		spi-max-frequency = <10000000>;
	};

	flash@2 {
		#address-cells = <1>;
		#size-cells = <1>;
		compatible = "jedec,spi-nor";
		spi-cpol;
		spi-cpha;
		reg = <2>;
		spi-max-frequency = <10000000>;
	};
};

&dspi2 {
	bus-num = <2>;
	status = "okay";

	flash@0 {
		#address-cells = <1>;
		#size-cells = <1>;
		compatible = "jedec,spi-nor";
		spi-cpol;
		spi-cpha;
		reg = <0>;
		spi-max-frequency = <10000000>;
	};
};

&duart0 {
	status = "okay";
};

&duart1 {
	status = "okay";
};

&enetc_port1 {
	phy-handle = <&qds_phy1>;
	phy-mode = "rgmii-id";
	status = "okay";
};

&enetc_port2 {
	status = "okay";
};

&esdhc {
	status = "okay";
};

&esdhc1 {
	status = "okay";
};

&fspi {
	status = "okay";

	mt35xu02g0: flash@0 {
		compatible = "jedec,spi-nor";
		#address-cells = <1>;
		#size-cells = <1>;
		spi-max-frequency = <50000000>;
		/* The following setting enables 1-1-8 (CMD-ADDR-DATA) mode */
		spi-rx-bus-width = <8>; /* 8 SPI Rx lines */
		spi-tx-bus-width = <1>; /* 1 SPI Tx line */
		reg = <0>;
	};
};

&ftm_alarm1 {
	status = "okay";
};

&i2c0 {
	status = "okay";

	i2c-mux@77 {
		compatible = "nxp,pca9547";
		reg = <0x77>;
		#address-cells = <1>;
		#size-cells = <0>;

		i2c@2 {
			#address-cells = <1>;
			#size-cells = <0>;
			reg = <0x2>;

			current-monitor@40 {
				compatible = "ti,ina220";
				reg = <0x40>;
				shunt-resistor = <1000>;
			};

			current-monitor@41 {
				compatible = "ti,ina220";
				reg = <0x41>;
				shunt-resistor = <1000>;
			};
		};

		i2c@3 {
			#address-cells = <1>;
			#size-cells = <0>;
			reg = <0x3>;

			temperature-sensor@4c {
				compatible = "nxp,sa56004";
				reg = <0x4c>;
				vcc-supply = <&sb_3v3>;
			};

			eeprom@56 {
				compatible = "atmel,24c512";
				reg = <0x56>;
			};

			eeprom@57 {
				compatible = "atmel,24c512";
				reg = <0x57>;
			};
		};

		i2c@5 {
			#address-cells = <1>;
			#size-cells = <0>;
			reg = <0x5>;

			sgtl5000: audio-codec@a {
				#sound-dai-cells = <0>;
				compatible = "fsl,sgtl5000";
				reg = <0xa>;
				VDDA-supply = <&reg_1p8v>;
				VDDIO-supply = <&reg_1p8v>;
				clocks = <&sys_mclk>;
			};
		};
	};

	fpga@66 {
		compatible = "fsl,ls1028aqds-fpga", "fsl,fpga-qixis-i2c",
			     "simple-mfd";
		reg = <0x66>;

		mux: mux-controller {
			compatible = "reg-mux";
			#mux-control-cells = <1>;
			mux-reg-masks = <0x54 0xf0>; /* 0: reg 0x54, bits 7:4 */
		};
	};

};

<<<<<<< HEAD
&enetc_port1 {
	phy-handle = <&qds_phy1>;
	phy-mode = "rgmii-id";
=======
&i2c1 {
>>>>>>> 754e0b0e
	status = "okay";

	rtc@51 {
		compatible = "nxp,pcf2129";
		reg = <0x51>;
	};
};

&lpuart0 {
	status = "okay";
};

&lpuart1 {
	status = "okay";
};

&mscc_felix_port4 {
	ethernet = <&enetc_port2>;
	status = "okay";
};

&sai1 {
	status = "okay";
};

&sata {
	status = "okay";
};

&usb0 {
	status = "okay";
};

&usb1 {
	status = "okay";
};<|MERGE_RESOLUTION|>--- conflicted
+++ resolved
@@ -327,13 +327,7 @@
 
 };
 
-<<<<<<< HEAD
-&enetc_port1 {
-	phy-handle = <&qds_phy1>;
-	phy-mode = "rgmii-id";
-=======
 &i2c1 {
->>>>>>> 754e0b0e
 	status = "okay";
 
 	rtc@51 {
